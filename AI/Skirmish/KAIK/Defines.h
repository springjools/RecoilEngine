#ifndef KAIK_DEFINES_HDR
#define KAIK_DEFINES_HDR

#include <cfloat>     // FLT_MAX, FLT_MIN

#include "AIExport.h" // for aiexport_getVersion()

<<<<<<< HEAD
#define AI_VERSION_NUMBER	aiexport_getVersion()
#define AI_NAME				std::string("KAIK ") + AI_VERSION_NUMBER + " Unofficial"
#define AI_DATE				__DATE__
#define AI_VERSION			AI_NAME + " (built " + AI_DATE + ")"
#define AI_CREDITS			"(developed by Krogothe, Tournesol, Firenu; now maintained by Kloot)"
=======
#define AI_VERSION_NUMBER(team)  aiexport_getVersion(team)
#define AI_NAME(team)            std::string("KAIK ") + AI_VERSION_NUMBER(team) + " Unofficial"
#define AI_DATE                  __DATE__
#define AI_VERSION(team)         AI_NAME(team) + " (built " + AI_DATE + ")"
#define AI_CREDITS               "(developed by Krogothe, Tournesol, Firenu; now maintained by Kloot)"
>>>>>>> b4aa80a4

// Logger
#define L(ai, msg)      (ai->logger->Log(msg));

// Shortcuts
#define GCAT(a)         (ai->ut->GetCategory(a))
#define GUG(a)          (ai->MyUnits[a]->groupID)

// RNGs
#define RANDINT         ai->math->RandInt()
#define RANDFLOAT       ai->math->MTRandFloat()

// Timer
#define TIMER_START     ai->math->TimerStart()
#define TIMER_TICKS     ai->math->TimerTicks()
#define TIMER_SECS      ai->math->TimerSecs()

// Folders
//    relative to "AI/Skirmish/KAIK/0.13"
#define ROOTFOLDER      ""

#define LOGFOLDER       std::string(ROOTFOLDER) + "logs/"
#define METALFOLDER     std::string(ROOTFOLDER) + "metal/"
#define CFGFOLDER       std::string(ROOTFOLDER) + "configs/"
#define CFGVERSION      1

// Error outputs
#define ERRORVECTOR     float3(-1.0f, 0.0f, 0.0f)

// Maths
#define MY_FLT_MAX      FLT_MAX
#define MY_FLT_MIN      FLT_MIN

#define DEG2RAD         0.01745329252f
#define RAD2DEG         57.2957795f

// Map sizing multipliers
#define METALMAP2MAPUNIT         2
#define MAPUNIT2POS              8
#define METALMAP2POS            16

// Threatmap / pathfinder resolution
#define THREATRES                8

// Maximum Builders helping each factory
#define MAXBUILDERSPERFACTORY    2
#define BUILDERFACTORYCOSTRATIO  0.5
// #define DEFENSEFACTORYRATIO   5
#define DEFENSEFACTORYRATIO      4

// Metal to energy ratio for cost calculations
#define METAL2ENERGY            45

// Minimum stocks for a "feasible" construction (ratio of storage)
#define FEASIBLEMSTORRATIO       0.3
#define FEASIBLEESTORRATIO       0.6

// Time idle units stay in limbo mode (in frames)
#define LIMBOTIME               40
// Income multiplier for tech tree advancement
#define INCOMEMULTIPLIER         5
// Seconds of storage to be had
#define STORAGETIME              6
// factory-feasibility ratio
#define ECONRATIO                0.85
// HACK: use only the last movetype
#define PATHTOUSE                ai->pather->NumOfMoveTypes - 1

// ClosestBuildsite Stuff
#define DEFCBS_SEPARATION        8
#define DEFCBS_RADIUS         2000

// Command lag acceptance 5 sec (30 * 5)
#define LAG_ACCEPTANCE         150

// SpotFinder stuff
#define CACHEFACTOR              8


// hub build-placement stuff
#define QUADRANT_TOP_LEFT        0
#define QUADRANT_TOP_RIGHT       1
#define QUADRANT_BOT_RIGHT       2
#define QUADRANT_BOT_LEFT        3
#define FACING_DOWN              0
#define FACING_RIGHT             1
#define FACING_UP                2
#define FACING_LEFT              3

#define MAX_NUKE_SILOS          16

// Unit categories
enum UnitCategory {
	CAT_COMM,
	CAT_ENERGY,
	CAT_MEX,
	CAT_MMAKER,
	CAT_BUILDER,
	CAT_ESTOR,
	CAT_MSTOR,
	CAT_FACTORY,
	CAT_DEFENCE,
	CAT_G_ATTACK,
	CAT_NUKE,
	// CAT_SHIELD,
	CAT_LAST
};

// UnitDef categories
enum UnitDefCategory {
	CAT_GROUND_FACTORY,
	CAT_GROUND_BUILDER,
	CAT_GROUND_ATTACKER,
	CAT_METAL_EXTRACTOR,
	CAT_METAL_MAKER,
	CAT_METAL_STORAGE,
	CAT_ENERGY_STORAGE,
	CAT_GROUND_ENERGY,
	CAT_GROUND_DEFENSE,
	CAT_NUKE_SILO
};

#endif<|MERGE_RESOLUTION|>--- conflicted
+++ resolved
@@ -5,19 +5,11 @@
 
 #include "AIExport.h" // for aiexport_getVersion()
 
-<<<<<<< HEAD
 #define AI_VERSION_NUMBER	aiexport_getVersion()
 #define AI_NAME				std::string("KAIK ") + AI_VERSION_NUMBER + " Unofficial"
 #define AI_DATE				__DATE__
 #define AI_VERSION			AI_NAME + " (built " + AI_DATE + ")"
 #define AI_CREDITS			"(developed by Krogothe, Tournesol, Firenu; now maintained by Kloot)"
-=======
-#define AI_VERSION_NUMBER(team)  aiexport_getVersion(team)
-#define AI_NAME(team)            std::string("KAIK ") + AI_VERSION_NUMBER(team) + " Unofficial"
-#define AI_DATE                  __DATE__
-#define AI_VERSION(team)         AI_NAME(team) + " (built " + AI_DATE + ")"
-#define AI_CREDITS               "(developed by Krogothe, Tournesol, Firenu; now maintained by Kloot)"
->>>>>>> b4aa80a4
 
 // Logger
 #define L(ai, msg)      (ai->logger->Log(msg));
