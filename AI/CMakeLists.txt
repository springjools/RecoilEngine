--- conflicted
+++ resolved
@@ -3,19 +3,10 @@
 # Global variables set in this file:
 # * AI_EXCLUDE_REGEX
 # * AI_FIND_QUIETLY
-<<<<<<< HEAD
+# * DEPS_AI_ALL
 #
 # Functions and macros defined in this file:
-# * SetGlobal
-# * GetListOfSubModules
-# * GetVersionFromFile
-# * GetLastPathPart
-# * MakeAbsolute
-# * GetNativeSourcesRecursive
 # * AIMessage
-=======
-# * DEPS_AI_ALL
->>>>>>> 7d51b5ff
 #
 
 add_definitions(-DBUILDING_AI)
@@ -69,104 +60,6 @@
 aux_source_directory("${rts}/System/creg" creg_SRC)
 
 
-<<<<<<< HEAD
-################################################################################
-### BEGINN: MACROS_AND_FUNCTIONS
-# Define macros and functions to be used in this file and by Java Skirmish AIs
-
-# Sets a variable in global scope
-function    (SetGlobal var value)
-	set(${var} "${value}" CACHE INTERNAL "" FORCE)
-endfunction (SetGlobal)
-
-
-# Makes variables available in global scope
-# MakeGlobal(var0 [var1 [var2 [var3 ...]]])
-function    (MakeGlobal)
-	foreach    (var ${ARGV})
-		SetGlobal(${var} "${${var}}")
-	endforeach (var)
-endfunction (MakeGlobal)
-
-
-# Find all CMakeLists.txt files in sub-directories
-macro    (GetListOfSubModules list_var)
-	file(GLOB ${list_var} RELATIVE "${CMAKE_CURRENT_SOURCE_DIR}" FOLLOW_SYMLINKS "${CMAKE_CURRENT_SOURCE_DIR}/*/CMakeLists.txt")
-
-	# Strip away the "/CMakeLists.txt" parts, so we end up with just a list of dirs,
-	# for example: AAI;RAI;KAIK
-	string(REPLACE "//CMakeLists.txt" "" ${list_var} "${${list_var}}")
-endmacro (GetListOfSubModules list_var)
-
-
-# Gets the version from a text file.
-# (actually just reads the text file content into a variable)
-macro    (GetVersionFromFile vers_var vers_file)
-	if    (EXISTS ${vers_file})
-		file(STRINGS "${vers_file}" ${vers_var} LIMIT_COUNT 1)
-	else  (EXISTS ${vers_file})
-		set(${vers_var} "UNKNOWN_VERSION")
-	endif (EXISTS ${vers_file})
-endmacro (GetVersionFromFile vers_var vers_file)
-
-
-# Gets the version from a text file (${CMAKE_CURRENT_SOURCE_DIR}/VERSION),
-# and prepare a file for dependency tracking.
-# The project will reconfigure whenever the VERSION file gets touched.
-macro    (GetVersionPlusDepFile vers_var versDepFile_var)
-	set(myVersionFile    "${CMAKE_CURRENT_SOURCE_DIR}/VERSION")
-	set(myVersionDepFile "${CMAKE_CURRENT_BINARY_DIR}/VERSION")
-	if    (EXISTS ${myVersionFile})
-		GetVersionFromFile(${vers_var} "${myVersionFile}")
-		configure_file("${myVersionFile}" "${myVersionDepFile}" COPYONLY)
-		set_source_files_properties("${myVersionDepFile}" PROPERTIES HEADER_FILE_ONLY TRUE)
-		set_source_files_properties("${myVersionDepFile}" PROPERTIES GENERATED TRUE)
-		set(${versDepFile_var} "${myVersionDepFile}")
-	else  (EXISTS ${myVersionFile})
-		set(${vers_var}        "UNKNOWN_VERSION")
-		set(${versDepFile_var} "${myVersionFile}")
-	endif (EXISTS ${myVersionFile})
-endmacro (GetVersionPlusDepFile vers_var versDepFile_var)
-
-
-# Returns the name of the dir or file specified by a path.
-# example: "/A/B/C" -> "C"
-macro    (GetLastPathPart part_var dir)
-	string(REGEX REPLACE ".*[\\/]" "" ${part_var} ${dir})
-endmacro (GetLastPathPart part_var dir)
-
-
-# Create an absolute directory from a base- and a relative-dir
-function    (MakeAbsolute absDir_var baseDir relDir)
-	set(_absDir "${baseDir}")
-	if    (NOT "${relDir}" STREQUAL "")
-		set(_absDir "${_absDir}/${relDir}")
-	endif (NOT "${relDir}" STREQUAL "")
-	set(${absDir_var} ${_absDir} PARENT_SCOPE)
-endfunction (MakeAbsolute)
-
-
-# Recursively lists all native source files in a given directory,
-# relative to _relDir, or absolut, if _relDir == "".
-macro    (GetNativeSourcesRecursive _var _dir _relDir)
-	set(NATIVE_SOURCE_EXTENSIONS ".c;.cpp;.c++;.cxx")
-	foreach    (_ext ${NATIVE_SOURCE_EXTENSIONS})
-		# Recursively get sources for source extension _ext
-		if    ("${_relDir}" STREQUAL "")
-			file(GLOB_RECURSE _sources FOLLOW_SYMLINKS "${_dir}/*${_ext}")
-		else  ("${_relDir}" STREQUAL "")
-			file(GLOB_RECURSE _sources RELATIVE "${_relDir}" FOLLOW_SYMLINKS "${_dir}/*${_ext}")
-		endif ("${_relDir}" STREQUAL "")
-		# Concatenate to previous results
-		if    ("${_sources}" STREQUAL "" OR "${${_var}}" STREQUAL "")
-			set(${_var} "${${_var}}${_sources}")
-		else  ("${_sources}" STREQUAL "" OR "${${_var}}" STREQUAL "")
-			set(${_var} "${${_var}};${_sources}")
-		endif ("${_sources}" STREQUAL "" OR "${${_var}}" STREQUAL "")
-	endforeach (_ext)
-endmacro (GetNativeSourcesRecursive _var _dir _relDir)
-
-
 # Print a message, but only if we are allowed to speak.
 macro    (AIMessage type msg)
 	if    (NOT AI_FIND_QUIETLY)
@@ -174,8 +67,6 @@
 	endif (NOT AI_FIND_QUIETLY)
 endmacro (AIMessage type msg)
 
-### END: MACROS_AND_FUNCTIONS
-################################################################################
 
 find_package(AWK)
 
@@ -183,10 +74,6 @@
 if    (EXISTS ${CMAKE_CURRENT_SOURCE_DIR}/Wrappers/CUtils)
 	Add_Subdirectory(Wrappers/CUtils)
 endif (EXISTS ${CMAKE_CURRENT_SOURCE_DIR}/Wrappers/CUtils)
-=======
-# Wrappers have to come first cause the Interfaces use the CUtils Wrapper too
-Add_Subdirectory(Wrappers)
->>>>>>> 7d51b5ff
 Add_Subdirectory(Interfaces)
 Add_Subdirectory(Wrappers)
 Add_Subdirectory(Skirmish)