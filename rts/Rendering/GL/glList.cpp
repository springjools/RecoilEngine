--- conflicted
+++ resolved
@@ -169,13 +169,8 @@
 	* *
 	****************************************
 	// Get screen res, so that the selected item is always within the middle 60% of screen
-<<<<<<< HEAD
-	int iResX = configHandler->Get("XResolution", 1024);
-	int iResY = configHandler->Get("YResolution", 768);
-=======
 	const int iResX = gu->viewSizeX;
 	const int iResY = gu->viewSizeY;
->>>>>>> 3c2f0750
 
 	// Keep tabs on the last place. change this ONLY AFTER a scroll
 	static int siOldPlace = place;
