--- conflicted
+++ resolved
@@ -73,17 +73,10 @@
 	updateFace(0)
 {
 	if (texturehandler3DO == 0) {
-<<<<<<< HEAD
-		texturehandler3DO = SAFE_NEW C3DOTextureHandler;
-	}
-	if (texturehandlerS3O == 0) {
-		texturehandlerS3O = SAFE_NEW CS3OTextureHandler;
-=======
 		texturehandler3DO = new C3DOTextureHandler;
 	}
 	if (texturehandlerS3O == 0) {
 		texturehandlerS3O = new CS3OTextureHandler;
->>>>>>> 7943d188
 	}
 
 	SetUnitDrawDist((float)configHandler.Get("UnitLodDist",  200));
