--- conflicted
+++ resolved
@@ -171,9 +171,6 @@
 }
 
 
-<<<<<<< HEAD
-void CBitmap::Alloc(int w, int h, int c)
-=======
 CBitmap& CBitmap::operator=(CBitmap&& bm)
 {
 	xsize = bm.xsize;
@@ -193,8 +190,7 @@
 }
 
 
-void CBitmap::Alloc(int w, int h)
->>>>>>> 5ba469e1
+void CBitmap::Alloc(int w, int h, int c)
 {
 	delete[] mem;
 
