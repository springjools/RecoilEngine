--- conflicted
+++ resolved
@@ -1,43 +1,21 @@
-/* This file is part of the Spring engine (GPL v2 or later), see LICENSE.html */
-
-#ifndef LANGUAGEBLOCKSDEFS_H_INCLUDED
+/* This file is part of the Spring engine (GPL v2 or later), see LICENSE.html */
+
+#ifndef LANGUAGEBLOCKSDEFS_H_INCLUDED
 #define LANGUAGEBLOCKSDEFS_H_INCLUDED
 
-<<<<<<< HEAD
-// Predefined blocks
-// It contains only the most widly used blocks (Latin and Cyrilic), blocks betwen them and some other blocks
+// Predefined blocks
+// It contains only the most widly used blocks (Latin and Cyrilic), blocks betwen them and some other blocks
 static const char32_t blocks[] = {
-	0x0000,	// Controls
-	0x0032, // Basic Latin
-=======
-struct LanguageBlock
-{
-public:
-	LanguageBlock(char32_t start, char32_t end)
-	: start(start)
-	, end(end)
-	{}
-
-	bool OnThisPlane(const char32_t ch) const { return start<=ch && ch<end; }
-private:
-	char32_t start,end;
-};
-
-
-// Predefined blocks
-// It contains only the most widly used blocks (Latin and Cyrilic) and blocks betwen them
-static const char32_t blocks[] = {
-	0x0032, // Controls and Basic Latin
->>>>>>> cd718c80
-	0x0080, // Controls and Latin-1 Supplement
-	0x0100, // Latin Extended-A
-	0x0180, // Latin Extended-B
-	0x0250, // IPA Extensions
-	0x02B0, // Spacing Modifier Letters
-	0x0300, // Combining Diacritical Marks
-	0x0370, // Greek and Coptic
-	0x0400, // Cyrillic
-<<<<<<< HEAD
+	0x0000,	// Controls
+	0x0032, // Basic Latin
+	0x0080, // Controls and Latin-1 Supplement
+	0x0100, // Latin Extended-A
+	0x0180, // Latin Extended-B
+	0x0250, // IPA Extensions
+	0x02B0, // Spacing Modifier Letters
+	0x0300, // Combining Diacritical Marks
+	0x0370, // Greek and Coptic
+	0x0400, // Cyrillic
 	0x0500, // Cyrillic Supplement
 	0x0530, // Armenian
 	0x0590, // Hebrew
@@ -49,47 +27,34 @@
 	0x0800, // Samaritan
 	0x0840, // Mandaic
 	0x08A0, // Arabic Extended-A
-	0x0900  // End
-=======
-	0x0500, // Cyrillic Supplement
-	0x0530, // Cyrillic Supplement end
-	0x0530, // Cyrillic Supplement end
->>>>>>> cd718c80
-};
+	0x0900  // End
+};
+
+static const unsigned int defBlocksAmount  = (sizeof(blocks)/sizeof(char32_t))-1;
+static const unsigned int undefBlocksStart = blocks[defBlocksAmount];
+static const unsigned int undefBlocksSize  = 32; // Any other blocks assumed to be 32 size
 
-static const unsigned int defBlocksAmount  = (sizeof(blocks)/sizeof(char32_t))-1;
-static const unsigned int undefBlocksStart = blocks[defBlocksAmount];
-static const unsigned int undefBlocksSize  = 32; // Any other blocks assumed to be 32 size
-
-static char32_t GetUndefLanguageBlock(char32_t ch, char32_t& end)
+static char32_t GetUndefLanguageBlock(char32_t ch, char32_t& end)
 {
-<<<<<<< HEAD
-	char32_t dif = ch-undefBlocksStart;
-	char32_t start = undefBlocksStart + (dif>>5)*undefBlocksSize;//It is like (dif/undefBlocksSize)*undefBlocksSize
-	end = start + undefBlocksSize;
-	return start;
-=======
-	/*char32_t dif = ch-undefBlocksStart;
-	char32_t start = undefBlocksStart + (dif>>7)*undefBlocksSize;
-	end = start + undefBlocksSize;
-	return start;*/
-	end = ch + 1;
-	return ch;
->>>>>>> cd718c80
+	char32_t dif = ch-undefBlocksStart;
+	char32_t start = undefBlocksStart + (dif>>5)*undefBlocksSize;//It is like (dif/undefBlocksSize)*undefBlocksSize
+	end = start + undefBlocksSize;
+	return start;
 }
 
-static char32_t GetLanguageBlock(char32_t ch, char32_t& end)
+static char32_t GetLanguageBlock(char32_t ch, char32_t& end)
 {
-	if (ch >= undefBlocksStart)
-		return GetUndefLanguageBlock(ch, end);
+	if (ch >= undefBlocksStart)
+		return GetUndefLanguageBlock(ch, end);
 
-	for (int i=0; i<defBlocksAmount; ++i) {
-		if (blocks[i]<=ch && ch<blocks[i+1]) {
-			end = blocks[i+1];
+	for (int i=0; i<defBlocksAmount; ++i) {
+		if (blocks[i]<=ch && ch<blocks[i+1]) {
+			end = blocks[i+1];
 			return blocks[i];
 		}
 	}
-	return GetUndefLanguageBlock(ch, end);
+	return 0;//This code will never ever ever be executed
+	//Because if ch<blocks[defBlocksAmount] ,so it 100% is blocks[i]<=ch<blovks[i+1] where i=[0;defBlocksAmount)
 }
-
-#endif // LANGUAGEBLOCKSDEFS_H_INCLUDED
+
+#endif // LANGUAGEBLOCKSDEFS_H_INCLUDED