--- conflicted
+++ resolved
@@ -118,13 +118,8 @@
 	void EstimatePathCosts(unsigned int, unsigned int);
 
 	struct SingleBlock {
-<<<<<<< HEAD
 		int2 blockPos;
-		MoveData* moveData;
-=======
-		int2 block;
 		const MoveData* moveData;
->>>>>>> d4665588
 	};
 
 	void FindOffset(const MoveData&, unsigned int, unsigned int);
