--- conflicted
+++ resolved
@@ -394,44 +394,21 @@
  */
 void CPathEstimator::Update() {
 	pathCache->Update();
-<<<<<<< HEAD
-
-	unsigned int counter = 0;
-
-	while (!changedBlocks.empty() && counter < BLOCKS_TO_UPDATE) {
-		// next block in line
-		SingleBlock sb = changedBlocks.front();
+
+	for (unsigned int n = 0; !changedBlocks.empty() && n < BLOCKS_TO_UPDATE; ) {
+		// copy the next block in line
+		const SingleBlock sb = changedBlocks.front();
+
+		const unsigned int blockX = sb.blockPos.x;
+		const unsigned int blockZ = sb.blockPos.y;
+		const unsigned int blockN = blockZ * nbrOfBlocksX + blockX;
+
 		changedBlocks.pop_front();
-
-		const unsigned int blockIdx = sb.blockPos.y * nbrOfBlocksX + sb.blockPos.x;
-
-		// check if it's already updated
-		if (!(blockStates[blockIdx].nodeMask & PATHOPT_OBSOLETE))
-			continue;
-
-		// no, update the block
-		FindOffset(*sb.moveData, sb.blockPos.x, sb.blockPos.y);
-		CalculateVertices(*sb.moveData, sb.blockPos.x, sb.blockPos.y);
-
-		// mark it as updated
-		if (sb.moveData == moveinfo->moveData.back()) {
-			blockStates[blockIdx].nodeMask &= ~PATHOPT_OBSOLETE;
-=======
-
-	for (unsigned int n = 0; !needUpdate.empty() && n < BLOCKS_TO_UPDATE; ) {
-		// copy the next block in line
-		const SingleBlock sb = needUpdate.front();
-
-		const unsigned int blockX = sb.block.x;
-		const unsigned int blockZ = sb.block.y;
-		const unsigned int blockN = blockZ * nbrOfBlocksX + blockX;
-
-		needUpdate.pop_front();
 
 		// check if it's not already updated
 		if (blockStates[blockN].nodeMask & PATHOPT_OBSOLETE) {
 			const MoveData* currBlockMD = sb.moveData;
-			const MoveData* nextBlockMD = (needUpdate.empty())? NULL: (needUpdate.front()).moveData;
+			const MoveData* nextBlockMD = (changedBlocks.empty())? NULL: (changedBlocks.front()).moveData;
 
 			// no, update the block
 			FindOffset(*currBlockMD, blockX, blockZ);
@@ -447,7 +424,6 @@
 
 			// one stale SingleBlock consumed
 			n++;
->>>>>>> d4665588
 		}
 	}
 }
