/* This file is part of the Spring engine (GPL v2 or later), see LICENSE.html */

#include "StdAfx.h"
#include <boost/lexical_cast.hpp>
#include "mmgr.h"

#include "MoveInfo.h"
#include "Game/Game.h"
#include "Lua/LuaParser.h"
#include "LogOutput.h"
#include "Map/ReadMap.h"
#include "Map/MapInfo.h"
#include "MoveMath/MoveMath.h"
#include "MoveMath/GroundMoveMath.h"
#include "MoveMath/HoverMoveMath.h"
#include "MoveMath/ShipMoveMath.h"
#include "creg/STL_Deque.h"
#include "creg/STL_Map.h"
#include "Exceptions.h"
#include "System/FileSystem/CRC.h"
#include "System/Util.h"

CR_BIND(MoveData, (0));
CR_BIND(CMoveInfo, );

CR_REG_METADATA(MoveData, (
	CR_MEMBER(name),

	CR_ENUM_MEMBER(moveType),
	CR_ENUM_MEMBER(moveFamily),
	CR_ENUM_MEMBER(terrainClass),

	CR_MEMBER(xsize),
	CR_MEMBER(zsize),
	CR_MEMBER(depth),
	CR_MEMBER(maxSlope),
	CR_MEMBER(slopeMod),
	CR_MEMBER(depthMod),
	CR_MEMBER(crushStrength),

	CR_MEMBER(pathType),
	CR_MEMBER(unitDefRefCount),

	CR_MEMBER(followGround),
	CR_MEMBER(subMarine),

	CR_MEMBER(heatMapping),
	CR_MEMBER(heatMod),
	CR_MEMBER(heatProduced),
	CR_MEMBER(flowMapping),
	CR_MEMBER(flowMod),

	CR_MEMBER(moveMath),
	CR_MEMBER(tempOwner),

	CR_RESERVED(16)
));

CR_REG_METADATA(CMoveInfo, (
	CR_MEMBER(moveData),
	CR_MEMBER(name2moveData),
	CR_MEMBER(moveInfoChecksum),
	CR_RESERVED(16)
));


CMoveInfo* moveinfo;

static float DegreesToMaxSlope(float degrees)
{
	return (1.0f - cos(degrees * 1.5f * PI / 180.0f));
}


CMoveInfo::CMoveInfo()
{
	const LuaTable rootTable = game->defsParser->GetRoot().SubTable("MoveDefs");
	if (!rootTable.IsValid()) {
		throw content_error("Error loading movement definitions");
	}

	groundMoveMath = new CGroundMoveMath();
	hoverMoveMath = new CHoverMoveMath();
	seaMoveMath = new CShipMoveMath();

	CRC crc;

	for (int tt = 0; tt < CMapInfo::NUM_TERRAIN_TYPES; ++tt) {
		const CMapInfo::TerrainType& terrType = mapInfo->terrainTypes[tt];

		crc << terrType.tankSpeed << terrType.kbotSpeed;
		crc << terrType.hoverSpeed << terrType.shipSpeed;
	}

	for (size_t num = 1; /* no test */; num++) {
		const LuaTable moveTable = rootTable.SubTable(num);
		if (!moveTable.IsValid()) {
			break;
		}

		MoveData* md = new MoveData(NULL);

		md->name          = StringToLower(moveTable.GetString("name", ""));
		md->pathType      = (num - 1);
		md->crushStrength = moveTable.GetFloat("crushStrength", 10.0f);

		const float minWaterDepth = moveTable.GetFloat("minWaterDepth", 10.0f);
		const float maxWaterDepth = moveTable.GetFloat("maxWaterDepth", 0.0f);

		if ((md->name.find("boat") != string::npos) ||
		    (md->name.find("ship") != string::npos)) {
			md->moveType   = MoveData::Ship_Move;
			md->depth      = minWaterDepth;
			md->moveFamily = MoveData::Ship;
			md->moveMath   = seaMoveMath;
			md->subMarine  = moveTable.GetBool("subMarine", 0);
		} else if (md->name.find("hover") != string::npos) {
			md->moveType   = MoveData::Hover_Move;
			md->maxSlope   = DegreesToMaxSlope(moveTable.GetFloat("maxSlope", 15.0f));
			md->moveFamily = MoveData::Hover;
			md->moveMath   = hoverMoveMath;
		} else {
			md->moveType = MoveData::Ground_Move;
			md->depthMod = moveTable.GetFloat("depthMod", 0.1f);
			md->depth    = maxWaterDepth;
			md->maxSlope = DegreesToMaxSlope(moveTable.GetFloat("maxSlope", 60.0f));
			md->moveMath = groundMoveMath;

			if (md->name.find("tank") != string::npos) {
				md->moveFamily = MoveData::Tank;
			} else {
				md->moveFamily = MoveData::KBot;
			}
		}

		md->heatMapping  = moveTable.GetBool("heatMapping", false);
		md->heatMod      = moveTable.GetFloat("heatMod", 50.0f);
		md->heatProduced = moveTable.GetInt("heatProduced", 60);
		md->flowMapping  = moveTable.GetBool("flowMapping", true);
		md->flowMod      = moveTable.GetFloat("flowMod", 1.0f);

		// ground units hug the ocean floor when in water,
		// ships stay at a "fixed" level (their waterline)
		md->followGround =
			(md->moveFamily == MoveData::Tank ||
			md->moveFamily == MoveData::KBot);

		// tank or bot that cannot get its threads / feet
		// wet, or hovercraft (which doesn't touch ground
		// or water)
		const bool b0 =
			((md->followGround && maxWaterDepth <= 0.0) ||
			md->moveFamily == MoveData::Hover);

		// ship (or sub) that cannot crawl onto shore, OR tank or
		// kbot restricted to snorkling (strange but possible)
		const bool b1 =
			((md->moveFamily == MoveData::Ship && minWaterDepth > 0.0) ||
			((md->followGround) && minWaterDepth > 0.0));

		// tank or kbot that CAN go skinny-dipping (amph.),
		// or ship that CAN sprout legs when at the beach
		const bool b2 =
			((md->followGround) && maxWaterDepth > 0.0) ||
			(md->moveFamily == MoveData::Ship && minWaterDepth < 0.0);

		if (b0) { md->terrainClass = MoveData::Land; }
		if (b1) { md->terrainClass = MoveData::Water; }
		if (b2) { md->terrainClass = MoveData::Mixed; }


		const int xsize = std::max(1, moveTable.GetInt("footprintX",     1));
		const int zsize = std::max(1, moveTable.GetInt("footprintZ", xsize));
		const int scale = 2;

		// make all mobile footprints point-symmetric in heightmap space
		// (meaning that only non-even dimensions are possible and each
		// footprint always has a unique center square)
		md->xsize = xsize * scale;
		md->zsize = zsize * scale;
		md->xsize -= ((md->xsize & 1)? 0: 1);
		md->zsize -= ((md->zsize & 1)? 0: 1);
		md->slopeMod = moveTable.GetFloat("slopeMod", 4.0f / (md->maxSlope + 0.001f));

		const unsigned int checksum =
			(md->xsize        << 16) +
			(md->zsize        <<  8) +
			(md->followGround <<  4) +
			(md->subMarine    <<  3) +
			(b2               <<  2) +
			(b1               <<  1) +
			(b0               <<  0);

		crc << checksum
			<< md->maxSlope << md->slopeMod
			<< md->depth << md->depthMod
			<< md->crushStrength;

		moveData.push_back(md);
		name2moveData[md->name] = md->pathType;
	}


<<<<<<< HEAD
	if (mapInfo->water.damage >= 1000.0f) {
		CGroundMoveMath::waterCost = 0.0f;
	} else {
		CGroundMoveMath::waterCost = 1.0f / (1.0f + mapInfo->water.damage * 0.1f);
=======
	const float waterDamage = mapInfo->water.damage;
	if (waterDamage >= 1000.0f) {
		CGroundMoveMath::waterDamageCost = 0.0f; //! block water
	} else {
		CGroundMoveMath::waterDamageCost = 1.0f / (1.0f + waterDamage * 0.1f);
>>>>>>> 02c41bf2
	}

	CHoverMoveMath::noWaterMove = (mapInfo->water.damage >= 10000.0f);

	crc << CGroundMoveMath::waterDamageCost;
	crc << CHoverMoveMath::noWaterMove;

	moveInfoChecksum = crc.GetDigest();
}


CMoveInfo::~CMoveInfo()
{
	while (!moveData.empty()) {
		delete moveData.back();
		moveData.pop_back();
	}

	delete groundMoveMath;
	delete hoverMoveMath;
	delete seaMoveMath;
}


MoveData* CMoveInfo::GetMoveDataFromName(const std::string& name)
{
	map<string, int>::const_iterator it = name2moveData.find(name);
	if (it == name2moveData.end()) {
		return NULL;
	}
	return moveData[it->second];
}<|MERGE_RESOLUTION|>--- conflicted
+++ resolved
@@ -201,18 +201,10 @@
 	}
 
 
-<<<<<<< HEAD
 	if (mapInfo->water.damage >= 1000.0f) {
-		CGroundMoveMath::waterCost = 0.0f;
+		CGroundMoveMath::waterDamageCost = 0.0f;
 	} else {
-		CGroundMoveMath::waterCost = 1.0f / (1.0f + mapInfo->water.damage * 0.1f);
-=======
-	const float waterDamage = mapInfo->water.damage;
-	if (waterDamage >= 1000.0f) {
-		CGroundMoveMath::waterDamageCost = 0.0f; //! block water
-	} else {
-		CGroundMoveMath::waterDamageCost = 1.0f / (1.0f + waterDamage * 0.1f);
->>>>>>> 02c41bf2
+		CGroundMoveMath::waterDamageCost = 1.0f / (1.0f + mapInfo->water.damage * 0.1f);
 	}
 
 	CHoverMoveMath::noWaterMove = (mapInfo->water.damage >= 10000.0f);
