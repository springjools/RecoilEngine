--- conflicted
+++ resolved
@@ -280,7 +280,6 @@
 	bool releaseHeld;
 	bool cantBeTransported;
 	bool transportByEnemy;
-<<<<<<< HEAD
 	int transportUnloadMethod;						///< 0 - land unload, 1 - flyover drop, 2 - land flood
 	float fallSpeed;								///< dictates fall speed of all transported units
 	float unitFallSpeed;							///< sets the transported units fbi, overrides fallSpeed
@@ -292,24 +291,9 @@
 	float decloakDistance;							///< if enemy unit come within this range decloaking is forced
 	bool decloakSpherical;							///< use a spherical test instead of a cylindrical test?
 	bool decloakOnFire;								///< should the unit decloak upon firing
-
-	bool canKamikaze;								///< self destructs if enemy come to close
-=======
-	int transportUnloadMethod;						// 0 - land unload, 1 - flyover drop, 2 - land flood
-	float fallSpeed;								// dictates fall speed of all transported units
-	float unitFallSpeed;							// sets the transported units fbi, overrides fallSpeed
-
-	bool canCloak;									// if the unit can cloak
-	bool startCloaked;								// if the units want to start out cloaked
-	float cloakCost;								// energy cost per second to stay cloaked when stationary
-	float cloakCostMoving;							// energy cost per second when moving
-	float decloakDistance;							// if enemy unit come within this range decloaking is forced
-	bool decloakSpherical;							// use a spherical test instead of a cylindrical test?
-	bool decloakOnFire;								// should the unit decloak upon firing
-	int cloakTimeout;								// minimum time between decloak and subsequent cloak
-
-	bool canKamikaze;								//self destruct if enemy come to close
->>>>>>> b4aa80a4
+	int cloakTimeout;								///< minimum time between decloak and subsequent cloak
+
+	bool canKamikaze;
 	float kamikazeDist;
 	bool kamikazeUseLOS;
 
