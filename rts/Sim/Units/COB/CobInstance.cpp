#include "StdAfx.h"
#include "mmgr.h"

#include "CobEngine.h"
#include "CobFile.h"
#include "CobInstance.h"
#include "CobThread.h"

#ifndef _CONSOLE

#include <SDL_types.h>

#include "Game/GameHelper.h"
#include "LogOutput.h"
#include "Map/Ground.h"
#include "Rendering/UnitModels/3DOParser.h"
#include "Rendering/UnitModels/s3oParser.h"
#include "Sim/Misc/GroundBlockingObjectMap.h"
#include "Sim/Misc/LosHandler.h"
#include "Sim/Misc/RadarHandler.h"
#include "Sim/Misc/TeamHandler.h"
#include "Sim/MoveTypes/AirMoveType.h"
#include "Sim/MoveTypes/MoveType.h"
#include "Sim/Projectiles/ExplosionGenerator.h"
#include "Sim/Projectiles/PieceProjectile.h"
#include "Sim/Projectiles/ProjectileHandler.h"
#include "Sim/Projectiles/Unsynced/BubbleProjectile.h"
#include "Sim/Projectiles/Unsynced/HeatCloudProjectile.h"
#include "Sim/Projectiles/Unsynced/MuzzleFlame.h"
#include "Sim/Projectiles/Unsynced/SmokeProjectile.h"
#include "Sim/Projectiles/Unsynced/WakeProjectile.h"
#include "Sim/Projectiles/Unsynced/WreckProjectile.h"
#include "Sim/Units/CommandAI/CommandAI.h"
#include "Sim/Units/CommandAI/Command.h"
#include "Sim/Units/UnitDef.h"
#include "Sim/Units/Unit.h"
#include "Sim/Units/UnitHandler.h"
#include "Sim/Units/UnitTypes/TransportUnit.h"
#include "Sim/Weapons/PlasmaRepulser.h"
#include "Sim/Weapons/WeaponDefHandler.h"
#include "Sim/Weapons/Weapon.h"
#include "GlobalUnsynced.h"
#include "Sound.h"
#include "myMath.h"
#include "Sync/SyncTracer.h"

#endif


// Indices for set/get value
#define ACTIVATION           1  // set or get
#define STANDINGMOVEORDERS   2  // set or get
#define STANDINGFIREORDERS   3  // set or get
#define HEALTH               4  // get (0-100%)
#define INBUILDSTANCE        5  // set or get
#define BUSY                 6  // set or get (used by misc. special case missions like transport ships)
#define PIECE_XZ             7  // get
#define PIECE_Y              8  // get
#define UNIT_XZ              9  // get
#define UNIT_Y              10  // get
#define UNIT_HEIGHT         11  // get
#define XZ_ATAN             12  // get atan of packed x,z coords
#define XZ_HYPOT            13  // get hypot of packed x,z coords
#define ATAN                14  // get ordinary two-parameter atan
#define HYPOT               15  // get ordinary two-parameter hypot
#define GROUND_HEIGHT       16  // get land height, 0 if below water
#define BUILD_PERCENT_LEFT  17  // get 0 = unit is built and ready, 1-100 = How much is left to build
#define YARD_OPEN           18  // set or get (change which plots we occupy when building opens and closes)
#define BUGGER_OFF          19  // set or get (ask other units to clear the area)
#define ARMORED             20  // set or get

/*#define WEAPON_AIM_ABORTED  21
#define WEAPON_READY        22
#define WEAPON_LAUNCH_NOW   23
#define FINISHED_DYING      26
#define ORIENTATION         27*/
#define IN_WATER            28
#define CURRENT_SPEED       29
//#define MAGIC_DEATH         31
#define VETERAN_LEVEL       32
#define ON_ROAD             34

#define MAX_ID                    70
#define MY_ID                     71
#define UNIT_TEAM                 72
#define UNIT_BUILD_PERCENT_LEFT   73
#define UNIT_ALLIED               74
#define MAX_SPEED                 75
#define CLOAKED                   76
#define WANT_CLOAK                77
#define GROUND_WATER_HEIGHT       78 // get land height, negative if below water
#define UPRIGHT                   79 // set or get
#define	POW                       80 // get
#define PRINT                     81 // get, so multiple args can be passed
#define HEADING                   82 // get
#define TARGET_ID                 83 // get
#define LAST_ATTACKER_ID          84 // get
#define LOS_RADIUS                85 // set or get
#define AIR_LOS_RADIUS            86 // set or get
#define RADAR_RADIUS              87 // set or get
#define JAMMER_RADIUS             88 // set or get
#define SONAR_RADIUS              89 // set or get
#define SONAR_JAM_RADIUS          90 // set or get
#define SEISMIC_RADIUS            91 // set or get
#define DO_SEISMIC_PING           92 // get
#define CURRENT_FUEL              93 // set or get
#define TRANSPORT_ID              94 // get
#define SHIELD_POWER              95 // set or get
#define STEALTH                   96 // set or get
#define CRASHING                  97 // set or get, returns whether aircraft isCrashing state
#define CHANGE_TARGET             98 // set, the value it's set to determines the affected weapon
#define CEG_DAMAGE                99 // set
#define COB_ID                   100 // get
#define PLAY_SOUND               101 // get, so multiple args can be passed
#define KILL_UNIT                102 // get KILL_UNIT(unitId, SelfDestruct=true, Reclaimed=false)
#define ALPHA_THRESHOLD          103 // set or get
#define SET_WEAPON_UNIT_TARGET   106 // get (fake set)
#define SET_WEAPON_GROUND_TARGET 107 // get (fake set)
#define SONAR_STEALTH            108 // set or get

// NOTE: [LUA0 - LUA9] are defined in CobThread.cpp as [110 - 119]

#define FLANK_B_MODE             120 // set or get
#define FLANK_B_DIR              121 // set or get, set is through get for multiple args
#define FLANK_B_MOBILITY_ADD     122 // set or get
#define FLANK_B_MAX_DAMAGE       123 // set or get
#define FLANK_B_MIN_DAMAGE       124 // set or get
#define WEAPON_RELOADSTATE       125 // get (with fake set)
#define WEAPON_RELOADTIME        126 // get (with fake set)
#define WEAPON_ACCURACY          127 // get (with fake set)
#define WEAPON_SPRAY             128 // get (with fake set)
#define WEAPON_RANGE             129 // get (with fake set)
#define WEAPON_PROJECTILE_SPEED  130 // get (with fake set)
#define MIN                      131 // get
#define MAX                      132 // get
#define ABS                      133 // get
#define GAME_FRAME               134 // get

// NOTE: shared variables use codes [1024 - 5119]

int CCobInstance::teamVars[MAX_TEAMS][TEAM_VAR_COUNT] = {{ 0 }};
int CCobInstance::allyVars[MAX_TEAMS][ALLY_VAR_COUNT] = {{ 0 }};
int CCobInstance::globalVars[GLOBAL_VAR_COUNT]        =  { 0 };


CCobInstance::CCobInstance(CCobFile& _script, CUnit* _unit)
: script(_script), unit(_unit)
{
	staticVars.reserve(script.numStaticVars);
	for (int i = 0; i < script.numStaticVars; ++i) {
		staticVars.push_back(0);
	}

	memset(unitVars,int(0),UNIT_VAR_COUNT);

	MapScriptToModelPieces(unit->localmodel);

	yardOpen = false;
	busy = false;
	smoothAnim = unit->unitDef->smoothAnim;
}

CCobInstance::~CCobInstance(void)
{
	//Can't delete the thread here because that would confuse the scheduler to no end
	//Instead, mark it as dead. It is the function calling Tick that is responsible for delete.
	//Also unregister all callbacks
	for (std::list<CCobThread *>::iterator i = threads.begin(); i != threads.end(); ++i) {
		(*i)->state = CCobThread::Dead;
		(*i)->SetCallback(NULL, NULL, NULL);
	}

	// Remove us from possible animation ticking (should only be needed when anims.size() > 0
	GCobEngine.RemoveInstance(this);

	for (std::list<struct AnimInfo *>::iterator i = anims.begin(); i != anims.end(); ++i) {
		//All threads blocking on animations can be killed safely from here since the scheduler does not
		//know about them
		for (std::list<CCobThread *>::iterator j = (*i)->listeners.begin(); j != (*i)->listeners.end(); ++j) {
			delete *j;
		}
		delete *i;
	}
}



void CCobInstance::MapScriptToModelPieces(LocalModel* lmodel)
{
	pieces.clear();
	pieces.reserve(script.pieceNames.size());

	for (int piecenum=0; piecenum<script.pieceNames.size(); piecenum++) {
		std::string& scriptname = script.pieceNames[piecenum];

		unsigned int cur;

		//Map this piecename to an index in the script's pieceinfo
		for (cur=0; cur<lmodel->pieces.size(); cur++) {
			if (lmodel->pieces[cur]->name.compare(scriptname) == 0) {
				break;
			}
		}

		//Not found? Try again with partial matching
		if (cur == lmodel->pieces.size()) {
			for (cur = 0; cur < lmodel->pieces.size(); ++cur) {
				std::string &s2 = lmodel->pieces[cur]->name;
				int maxcompare = std::min(scriptname.size(), s2.size());
				int j;
				for (j = 0; j < maxcompare; ++j) {
					if (scriptname[j] != s2[j]) {
						break;
					}
				}
				//Match now?
				if (j == maxcompare) {
					break;
				}
			}
		}

		//Did we find it now?
		if (cur < lmodel->pieces.size()) {
			pieces.push_back(lmodel->pieces[cur]);
		} else {
			pieces.push_back(NULL);
			logOutput.Print("CobError: Couldn't find a piece named \""+ scriptname +"\" in the model (in "+ script.name +")");
		}
	}
}


int CCobInstance::Call(const string &fname)
{
	std::vector<int> x;
	return Call(fname, x, NULL, NULL, NULL);
}

int CCobInstance::Call(const string &fname, vector<int> &args)
{
	return Call(fname, args, NULL, NULL, NULL);
}

int CCobInstance::Call(const string &fname, int p1)
{
	std::vector<int> x;
	x.push_back(p1);
	return Call(fname, x, NULL, NULL, NULL);
}

int CCobInstance::Call(const string &fname, CBCobThreadFinish cb, void *p1, void *p2)
{
	std::vector<int> x;
	return Call(fname, x, cb, p1, p2);
}

int CCobInstance::Call(const string &fname, vector<int> &args, CBCobThreadFinish cb, void *p1, void *p2)
{
	int fn = script.getFunctionId(fname);
	if (fn == -1) {
		//logOutput.Print("CobError: unknown function %s called by user", fname.c_str());
		return -1;
	}

	return RealCall(fn, args, cb, p1, p2);
}

int CCobInstance::Call(int id)
{
	std::vector<int> x;
	return Call(id, x, NULL, NULL, NULL);
}

int CCobInstance::Call(int id, int p1)
{
	std::vector<int> x;
	x.push_back(p1);
	return Call(id, x, NULL, NULL, NULL);
}

int CCobInstance::Call(int id, vector<int> &args)
{
	return Call(id, args, NULL, NULL, NULL);
}

int CCobInstance::Call(int id, CBCobThreadFinish cb, void *p1, void *p2)
{
	std::vector<int> x;
	return Call(id, x, cb, p1, p2);
}

int CCobInstance::Call(int id, vector<int> &args, CBCobThreadFinish cb, void *p1, void *p2)
{
	int fn = script.scriptIndex[id];
	if (fn == -1) {
		//logOutput.Print("CobError: unknown function index %d called by user", id);
		if(cb){
			(*cb)(0, p1, p2);	//in case the function doesnt exist the callback should still be called
		}
		return -1;
	}

	return RealCall(fn, args, cb, p1, p2);
}


int CCobInstance::RawCall(int fn, vector<int> &args)
{
	return RawCall(fn, args, NULL, NULL, NULL);
}


int CCobInstance::RawCall(int fn, vector<int> &args, CBCobThreadFinish cb, void *p1, void *p2)
{
	if ((fn < 0) || (fn >= script.scriptNames.size())) {
		if (cb) {
			// in case the function doesnt exist the callback should still be called
			(*cb)(0, p1, p2);
		}
		return -1;
	}
	return RealCall(fn, args, cb, p1, p2);
}



/**
 * @brief Calls a cob script function
 * @param functionId int cob script function id
 * @param args vector<int> function arguments
 * @param cb CBCobThreadFinish Callback function
 * @param p1 void* callback argument #1
 * @param p2 void* callback argument #2 
 * @return 0 if the call terminated. If the caller provides a callback and the thread does not terminate,
 *  it will continue to run. Otherwise it will be killed. Returns 1 in this case.
 */
int CCobInstance::RealCall(int functionId, vector<int> &args, CBCobThreadFinish cb, void *p1, void *p2)
{
	CCobThread *t = new CCobThread(script, this);
	t->Start(functionId, args, false);

#if COB_DEBUG > 0
	if (COB_DEBUG_FILTER)
		logOutput.Print("Calling %s:%s", script.name.c_str(), script.scriptNames[functionId].c_str());
#endif

	int res = t->Tick(30);
	t->CommitAnims(30);

	//Make sure this is run even if the call terminates instantly
	if (cb)
		t->SetCallback(cb, p1, p2);

	if (res == -1) {
		unsigned int i = 0, argc = t->CheckStack(args.size());
		//Retrieve parameter values from stack
		for (; i < argc; ++i)
			args[i] = t->GetStackVal(i);
		//Set erroneous parameters to 0
		for (; i < args.size(); ++i)
			args[i] = 0;
		delete t;
		return 0;
	}
	else {
		//It has already added itself to the correct scheduler (global for sleep, or local for anim)
		return 1;
	}
}


/**
 * @brief Updates move animations
 * @param cur float value to update
 * @param dest float final value
 * @param speed float max increment per tick
 * @return returns 1 if destination was reached, 0 otherwise
 */
int CCobInstance::MoveToward(float &cur, float dest, float speed)
{
	const float delta = dest - cur;

	if (streflop::fabsf(delta) <= speed) {
		cur = dest;
		return 1;
	}

	if (delta>0.0f) {
		cur += speed;
	} else {
		cur -= speed;
	}

	return 0;
}


/**
 * @brief Updates turn animations
 * @param cur float value to update
 * @param dest float final value
 * @param speed float max increment per tick
 * @return returns 1 if destination was reached, 0 otherwise
 */
int CCobInstance::TurnToward(float &cur, float dest, float speed)
{
	ClampRad(&cur);

	float delta = dest - cur;

	// clamp: -pi .. 0 .. +pi (remainder(x,TWOPI) would do the same but is slower due to streflop)
	if (delta>PI) {
		delta -= TWOPI;
	} else if (delta<=-PI) {
		delta += TWOPI;
	}

	if (streflop::fabsf(delta) <= speed) {
		cur = dest;
		return 1;
	}

	if (delta>0.0f) {
		cur += speed;
	} else {
		cur -= speed;
	}

	return 0;
}


/**
 * @brief Updates spin animations
 * @param cur float value to update
 * @param dest float the final desired speed (NOT the final angle!)
 * @param speed float is updated if it is not equal to dest
 * @param divisor int is the deltatime, it is not added before the call because speed may have to be updated
 * @return 1 if the desired speed is 0 and it is reached, otherwise 0
 */
int CCobInstance::DoSpin(float &cur, float dest, float &speed, float accel, int divisor)
{
	//Check if we are not at the final speed
	if (speed != dest) {
		speed += accel * (30.0f / divisor);   //TA obviously defines accelerations in speed/frame (at 30 fps)
		if (streflop::fabsf(speed) > dest)      // make sure we dont go past desired speed
			speed = dest;
		if ((accel < 0.0f) && (speed == 0.0f))
			return 1;
	}

	cur += (speed / divisor);
	ClampRad(&cur);

	return 0;
}


/**
 * @brief Unblocks all threads waiting on an animation
 * @param anim AnimInfo the corresponding animation
 */
void CCobInstance::UnblockAll(struct AnimInfo * anim)
{
	std::list<CCobThread *>::iterator li;

	for (li = anim->listeners.begin(); li != anim->listeners.end(); ++li) {
		//Not sure how to do this more cleanly.. Will probably rewrite it
		if (((*li)->state == CCobThread::WaitMove) ||((*li)->state == CCobThread::WaitTurn)) {
			(*li)->state = CCobThread::Run;
			GCobEngine.AddThread(*li);
		}
		else if ((*li)->state == CCobThread::Dead) {
			delete *li;
		}
		else {
			logOutput.Print("CobError: Turn/move listenener in strange state %d", (*li)->state);
		}
	}
}


/**
 * @brief Called by the engine when we are registered as animating. If we return -1 it means that
 *        there is no longer anything animating
 * @param deltaTime int delta time to update
 * @return 0 if there are still animations going, -1 else
 */
int CCobInstance::Tick(int deltaTime)
{
	int done;
	std::list<struct AnimInfo *>::iterator it = anims.begin();
	std::list<struct AnimInfo *>::iterator cur;

	while (it != anims.end()) {
		//Advance it, so we can erase cur safely
		cur = it++;

		done = false;
		pieces[(*cur)->piece]->updated = true;

		switch ((*cur)->type) {
			case AMove:
				done = MoveToward(pieces[(*cur)->piece]->pos[(*cur)->axis], (*cur)->dest, (*cur)->speed / (1000 / deltaTime));
				break;
			case ATurn:
				done = TurnToward(pieces[(*cur)->piece]->rot[(*cur)->axis], (*cur)->dest, (*cur)->speed / (1000 / deltaTime));
				break;
			case ASpin:
				done = DoSpin(pieces[(*cur)->piece]->rot[(*cur)->axis], (*cur)->dest, (*cur)->speed, (*cur)->accel, 1000 / deltaTime);
				break;
		}

		//Tell listeners to unblock?
		if (done) {
			UnblockAll(*cur);
			delete *cur;
			anims.erase(cur);
		}

	}

	if (anims.size() == 0)
		return -1;
	else
		return 0;
}

//Optimize this?
//Returns anims list
struct CCobInstance::AnimInfo *CCobInstance::FindAnim(AnimType type, int piece, int axis)
{
	for (std::list<struct AnimInfo *>::iterator i = anims.begin(); i != anims.end(); ++i) {
		if (((*i)->type == type) && ((*i)->piece == piece) && ((*i)->axis == axis))
			return *i;
	}
	return NULL;
}

//Optimize this?
// Returns true if an animation was found and deleted
void CCobInstance::RemoveAnim(AnimType type, int piece, int axis)
{
	for (std::list<struct AnimInfo *>::iterator i = anims.begin(); i != anims.end(); ++i) {
		if (((*i)->type == type) && ((*i)->piece == piece) && ((*i)->axis == axis)) {

			// We need to unblock threads waiting on this animation, otherwise they will be lost in the void
			UnblockAll(*i);

			delete *i;
			anims.erase(i);

			// If this was the last animation, remove from currently animating list
			if (anims.size() == 0) {
				GCobEngine.RemoveInstance(this);
			}
			return;
		}
	}
}

//Overwrites old information. This means that threads blocking on turn completion
//will now wait for this new turn instead. Not sure if this is the expected behaviour
//Other option would be to kill them. Or perhaps unblock them.
void CCobInstance::AddAnim(AnimType type, int piece, int axis, int speed, int dest, int accel, bool interpolated)
{
	if (!PieceExists(piece)) {
		GCobEngine.ShowScriptError("Invalid piecenumber");
		return;
	}

	// translate cob piece coords into worldcoordinates
	float destf;
	float speedf;
	float accelf;
	if (type == AMove) {
		destf  = pieces[piece]->original->offset[axis];
		if (axis==0) {
			destf -= dest * CORDDIV;
		} else {
			destf += dest * CORDDIV;
		}
		speedf = speed * CORDDIV;
		accelf = accel;
	} else {
		destf  = dest  * TAANG2RAD;
		speedf = speed * TAANG2RAD;
		accelf = accel * TAANG2RAD;
		ClampRad(&destf);
	}

	struct AnimInfo *ai;

	//Turns override spins.. Not sure about the other way around? If so the system should probably be redesigned
	//to only have two types of anims.. turns and moves, with spin as a bool
	if (type != AMove)
		RemoveAnim(type, piece, axis); //todo: optimize, atm RemoveAnim and FindAnim search twice through all anims

	ai = FindAnim(type, piece, axis);
	if (!ai) {
		//check if the animation is needed
		if (type == AMove) {
			if (pieces[piece]->pos[axis] == destf)
				return; // no animation needed, the piece is already at the wanted pos
		} else if (type == ATurn) {
			if (RadsAreEqual(pieces[piece]->rot[axis],destf))
				return; // no animation needed, the piece already points in the wanted angle
		}

<<<<<<< HEAD
		ai = SAFE_NEW struct AnimInfo;
=======
		ai = new struct AnimInfo;
>>>>>>> 7943d188
		ai->type = type;
		ai->piece = piece;
		ai->axis = axis;
		anims.push_back(ai);

		//If we were not animating before, inform the engine of this so it can schedule us
		if (anims.size() == 1) {
			GCobEngine.AddInstance(this);
		}
	}

	ai->dest  = destf;
	ai->speed = speedf;
	ai->accel = accelf;
	ai->interpolated = interpolated;
}

void CCobInstance::Spin(int piece, int axis, int speed, int accel)
{
	struct AnimInfo *ai;
	ai = FindAnim(ASpin, piece, axis);

	//logOutput.Print("Spin called %d %d %d %d", piece, axis, speed, accel);

	//If we are already spinning, we may have to decelerate to the new speed
	if (ai) {
		ai->dest = speed * TAANG2RAD;
		if (accel > 0) {
			if (ai->speed > ai->dest)
				ai->accel = -accel * TAANG2RAD;
			else
				ai->accel = accel * TAANG2RAD;
		}
		else {
			//Go there instantly. Or have a defaul accel?
			ai->speed = speed * TAANG2RAD;
			ai->accel = 0;
		}
	}
	else {
		//No accel means we start at desired speed instantly
		if (accel == 0)
			AddAnim(ASpin, piece, axis, speed, speed, accel);
		else
			AddAnim(ASpin, piece, axis, 0, speed, accel);
	}
}

void CCobInstance::StopSpin(int piece, int axis, int decel)
{
	struct AnimInfo *ai;
	ai = FindAnim(ASpin, piece, axis);
	if (!ai)
		return;

	if (decel == 0) {
		RemoveAnim(ASpin, piece, axis);
	}
	else
		AddAnim(ASpin, piece, axis, ai->speed, 0, -decel);
}

void CCobInstance::Turn(int piece, int axis, int speed, int destination, bool interpolated)
{
	AddAnim(ATurn, piece, axis, speed, destination, 0, interpolated);
}

void CCobInstance::Move(int piece, int axis, int speed, int destination, bool interpolated)
{
	AddAnim(AMove, piece, axis, speed, destination, 0, interpolated);
}

void CCobInstance::MoveNow(int piece, int axis, int destination)
{
	if (!PieceExists(piece)) {
		GCobEngine.ShowScriptError("Invalid piecenumber");
		return;
	}

	LocalModelPiece* p = pieces[piece];
	p->pos[axis] = pieces[piece]->original->offset[axis];
	if (axis==0) {
		p->pos[axis] -= destination * CORDDIV;
	} else {
		p->pos[axis] += destination * CORDDIV;
	}
	p->updated = true;
}

void CCobInstance::TurnNow(int piece, int axis, int destination)
{
	if (!PieceExists(piece)) {
		GCobEngine.ShowScriptError("Invalid piecenumber");
		return;
	}

	LocalModelPiece* p = pieces[piece];
	p->rot[axis] = destination * TAANG2RAD;
	p->updated = true;
	//logOutput.Print("moving %s on axis %d to %d", script.pieceNames[piece].c_str(), axis, destination);
}

void CCobInstance::SetVisibility(int piece, bool visible)
{
	if (!PieceExists(piece)) {
		GCobEngine.ShowScriptError("Invalid piecenumber");
		return;
	}

	LocalModelPiece* p = pieces[piece];
	if (p->visible != visible) {
		p->visible = visible;
		p->updated = true;
	}
}

void CCobInstance::EmitSfx(int type, int piece)
{
	if (!PieceExists(piece)) {
		GCobEngine.ShowScriptError("Invalid piecenumber for emit-sfx");
		return;
	}

#ifndef _CONSOLE
	if(ph->particleSaturation>1 && type<1024){		//skip adding particles when we have to many (make sure below can be unsynced)
		return;
	}

	float3 relPos;
	float3 relDir(0,1,0);
	GetEmitDirPos(piece, relPos, relDir);

	float3 pos = unit->pos + unit->frontdir * relPos.z + unit->updir * relPos.y + unit->rightdir * relPos.x;

	float alpha = 0.3f+gu->usRandFloat()*0.2f;
	float alphaFalloff = 0.004f;
	float fadeupTime=4;

	//Hovers need special care
	if (unit->unitDef->canhover) {
		fadeupTime=8;
		alpha = 0.15f+gu->usRandFloat()*0.2f;
		alphaFalloff = 0.008f;
	}

	//Make sure wakes are only emitted on water
	if ((type >= 2) && (type <= 5)) {
		if (ground->GetApproximateHeight(unit->pos.x, unit->pos.z) > 0){
			return;
		}
	}

	switch (type) {
		case 4:
		case 5:		{	//reverse wake
			//float3 relDir = -GetPieceDirection(piece) * 0.2f;
			relDir *= 0.2f;
			float3 dir = unit->frontdir * relDir.z + unit->updir * relDir.y + unit->rightdir * relDir.x;
			new CWakeProjectile(pos+gu->usRandVector()*2,dir*0.4f,6+gu->usRandFloat()*4,0.15f+gu->usRandFloat()*0.3f,unit, alpha, alphaFalloff,fadeupTime);
			break;}
		case 3:			//wake 2, in TA it lives longer..
		case 2:		{	//regular ship wake
			//float3 relDir = GetPieceDirection(piece) * 0.2f;
			relDir *= 0.2f;
			float3 dir = unit->frontdir * relDir.z + unit->updir * relDir.y + unit->rightdir * relDir.x;
			new CWakeProjectile(pos+gu->usRandVector()*2,dir*0.4f,6+gu->usRandFloat()*4,0.15f+gu->usRandFloat()*0.3f,unit, alpha, alphaFalloff,fadeupTime);
			break;}
		case 259:	{	//submarine bubble. does not provide direction through piece vertices..
			float3 pspeed=gu->usRandVector()*0.1f;
			pspeed.y+=0.2f;
			new CBubbleProjectile(pos+gu->usRandVector()*2,pspeed,40+gu->usRandFloat()*30,1+gu->usRandFloat()*2,0.01f,unit,0.3f+gu->usRandFloat()*0.3f);
			break;}
		case 257:	//damaged unit smoke
			new CSmokeProjectile(pos,gu->usRandVector()*0.5f+UpVector*1.1f,60,4,0.5f,unit,0.5f);
			// FIXME -- needs a 'break'?
		case 258:		//damaged unit smoke
			new CSmokeProjectile(pos,gu->usRandVector()*0.5f+UpVector*1.1f,60,4,0.5f,unit,0.6f);
			break;
		case 0:{		//vtol
			//relDir = GetPieceDirection(piece) * 0.2f;
			relDir *= 0.2f;
			float3 dir = unit->frontdir * relDir.z + unit->updir * -fabs(relDir.y) + unit->rightdir * relDir.x;
			CHeatCloudProjectile* hc=new CHeatCloudProjectile(pos, unit->speed*0.7f+dir * 0.5f, 10 + gu->usRandFloat() * 5, 3 + gu->usRandFloat() * 2, unit);
			hc->size=3;
			break;}
		default:
			//logOutput.Print("Unknown sfx: %d", type);
			if (type & 1024)	//emit defined explosiongenerator
			{
				unsigned index = type - 1024;
				if (index >= unit->unitDef->sfxExplGens.size() || unit->unitDef->sfxExplGens[index] == NULL) {
					GCobEngine.ShowScriptError("Invalid explosion generator index for emit-sfx");
					break;
				}
				//float3 relDir = -GetPieceDirection(piece) * 0.2f;
				float3 dir = unit->frontdir * relDir.z + unit->updir * relDir.y + unit->rightdir * relDir.x;
				dir.Normalize();
				unit->unitDef->sfxExplGens[index]->Explosion(pos, unit->cegDamage, 1, unit, 0, 0, dir);
			}
			else if (type & 2048)  //make a weapon fire from the piece
			{
				unsigned index = type - 2048;
				if (index >= unit->weapons.size() || unit->weapons[index] == NULL) {
					GCobEngine.ShowScriptError("Invalid weapon index for emit-sfx");
					break;
				}
				//this is very hackish and probably has a lot of side effects, but might be usefull for something
				//float3 relDir =-GetPieceDirection(piece);
				float3 dir = unit->frontdir * relDir.z + unit->updir * relDir.y + unit->rightdir * relDir.x;
				dir.Normalize();

				float3 targetPos = unit->weapons[index]->targetPos;
				float3 weaponMuzzlePos = unit->weapons[index]->weaponMuzzlePos;

				unit->weapons[index]->targetPos = pos+dir;
				unit->weapons[index]->weaponMuzzlePos = pos;

				unit->weapons[index]->Fire();

				unit->weapons[index]->targetPos = targetPos;
				unit->weapons[index]->weaponMuzzlePos = weaponMuzzlePos;
			}
			else if (type & 4096) {
				unsigned index = type - 4096;
				if (index >= unit->weapons.size() || unit->weapons[index] == NULL) {
					GCobEngine.ShowScriptError("Invalid weapon index for emit-sfx");
					break;
				}
				// detonate weapon from piece
				const WeaponDef* weaponDef = unit->weapons[index]->weaponDef;
				if (weaponDef->soundhit.getID(0) > 0) {
					sound->PlaySample(weaponDef->soundhit.getID(0), unit, weaponDef->soundhit.getVolume(0));
				}

				helper->Explosion(
					pos, weaponDef->damages, weaponDef->areaOfEffect, weaponDef->edgeEffectiveness,
					weaponDef->explosionSpeed, unit, true, 1.0f, weaponDef->noSelfDamage, weaponDef->impactOnly, weaponDef->explosionGenerator,
					NULL, float3(0, 0, 0), weaponDef->id
				);
			}
			break;
	}

#endif
}

void CCobInstance::AttachUnit(int piece, int u)
{
	// -1 is valid, indicates that the unit should be hidden
	if ((piece >= 0) && (!PieceExists(piece))) {
		GCobEngine.ShowScriptError("Invalid piecenumber for attach");
		return;
	}

#ifndef _CONSOLE
	CTransportUnit* tu=dynamic_cast<CTransportUnit*>(unit);

	if(tu && uh->units[u]){
		//logOutput.Print("attach");
		tu->AttachUnit(uh->units[u],piece);
	}
#endif
}

void CCobInstance::DropUnit(int u)
{
#ifndef _CONSOLE
	CTransportUnit* tu=dynamic_cast<CTransportUnit*>(unit);

	if(tu && uh->units[u]){
		tu->DetachUnit(uh->units[u]);
	}
#endif
}

//Returns 1 if there was a turn to listen to
int CCobInstance::AddTurnListener(int piece, int axis, CCobThread *listener)
{
	struct AnimInfo *ai;
	ai = FindAnim(ATurn, piece, axis);
	if (ai) {
		ai->listeners.push_back(listener);
		return 1;
	}
	else
		return 0;
}

int CCobInstance::AddMoveListener(int piece, int axis, CCobThread *listener)
{
	struct AnimInfo *ai;
	ai = FindAnim(AMove, piece, axis);
	if (ai) {
		ai->listeners.push_back(listener);
		return 1;
	}
	else
		return 0;
}

void CCobInstance::Signal(int signal)
{
	for (std::list<CCobThread *>::iterator i = threads.begin(); i != threads.end(); ++i) {
		if ((signal & (*i)->signalMask) != 0) {
			(*i)->state = CCobThread::Dead;
			//logOutput.Print("Killing a thread %d %d", signal, (*i)->signalMask);
		}
	}
}
//Flags as defined by the cob standard
void CCobInstance::Explode(int piece, int flags)
{
	if (!PieceExists(piece)) {
		GCobEngine.ShowScriptError("Invalid piecenumber for explode");
		return;
	}

#ifndef _CONSOLE
	float3 pos = GetPiecePos(piece) + unit->pos;

#ifdef TRACE_SYNC
	tracefile << "Cob explosion: ";
	tracefile << pos.x << " " << pos.y << " " << pos.z << " " << piece << " " << flags << "\n";
#endif

	// Do an explosion at the location first
	new CHeatCloudProjectile(pos, float3(0, 0, 0), 30, 30, NULL);

	// If this is true, no stuff should fly off
	if (flags & 32) return;

	// This means that we are going to do a full fledged piece explosion!
	// TODO: equalize the bitflags with those in PieceProjectile.h
	int newflags = 0;
	if (flags & 2) { newflags |= PP_Explode; } newflags |= PP_Fall;
//	if (flags & 4) { newflags |= PP_Fall; }
	if ((flags & 8) && ph->particleSaturation < 1) { newflags |= PP_Smoke; }
	if ((flags & 16) && ph->particleSaturation < 0.95f) { newflags |= PP_Fire; }
	if (flags & PP_NoCEGTrail) { newflags |= PP_NoCEGTrail; }

/*
	int newflags = 0;
	if (flags & PP_Explode) newflags |= PP_Explode;
	if (flags & PP_Fall) newflags |= PP_Fall;
	if ((flags & PP_Smoke) && ph->particleSaturation < 1) newflags |= PP_Smoke;
	if ((flags & PP_Fire) && ph->particleSaturation < 0.95f) newflags |= PP_Fire;
	if (flags & PP_NoCEGTrail) newflags |= PP_NoCEGTrail;
*/

	float3 baseSpeed = unit->speed + unit->residualImpulse * 0.5f;
	float l = baseSpeed.Length();

	if (l > 3) {
		float l2 = 3 + sqrt(l - 3);
		baseSpeed *= (l2 / l);
	}
	float3 speed((0.5f-gs->randFloat()) * 6.0f, 1.2f + gs->randFloat() * 5.0f, (0.5f - gs->randFloat()) * 6.0f);
	if (unit->pos.y - ground->GetApproximateHeight(unit->pos.x, unit->pos.z) > 15) {
		speed.y = (0.5f - gs->randFloat()) * 6.0f;
	}
	speed += baseSpeed;
	if (speed.Length() > 12)
		speed = speed.Normalize() * 12;

	/* TODO Push this back. Don't forget to pass the team (color).  */

	LocalModelPiece* pieceData = pieces[piece]; //&( unit->localmodel->pieces[unit->localmodel->scritoa[piece]] );
	if (flags & 1) {		//Shatter

		float pieceChance=1-(ph->currentParticles-(ph->maxParticles-2000))/2000;
//		logOutput.Print("Shattering %i %f",dl->prims.size(),pieceChance);

		if(pieceData->type == MODELTYPE_3DO){
			/* 3DO */

			S3DOPiece* dl = (S3DOPiece*)pieceData->original;

			for(std::vector<S3DOPrimitive>::iterator pi=dl->prims.begin();pi!=dl->prims.end();++pi){
				if(gu->usRandFloat()>pieceChance || pi->numVertex!=4)
					continue;

				ph->AddFlyingPiece(pos,speed+gu->usRandVector()*2,dl,&*pi);
			}
		} else {
			/* S3O */

			SS3OPiece* cookedPiece = (SS3OPiece*)pieceData->original;

			if (cookedPiece->primitiveType == 0){
				/* GL_TRIANGLES */

				for (int i = 0; i < cookedPiece->vertexDrawOrder.size(); i += 3){
					if(gu->usRandFloat()>pieceChance)
						continue;

                    // FIXME: this is a memory leak
                    // a comment in FlyingPiece says it deletes, but mmgr says otherwise
<<<<<<< HEAD
					SS3OVertex * verts = SAFE_NEW SS3OVertex[4];
=======
					SS3OVertex * verts = new SS3OVertex[4];
>>>>>>> 7943d188

					verts[0] = cookedPiece->vertices[cookedPiece->vertexDrawOrder[i + 0]];
					verts[1] = cookedPiece->vertices[cookedPiece->vertexDrawOrder[i + 1]];
					verts[2] = cookedPiece->vertices[cookedPiece->vertexDrawOrder[i + 1]];
					verts[3] = cookedPiece->vertices[cookedPiece->vertexDrawOrder[i + 2]];

					ph->AddFlyingPiece(unit->model->textureType,
						unit->team,
						pos, speed+gu->usRandVector()*2, verts);
				}
			} else if (cookedPiece->primitiveType == 1){
				/* GL_TRIANGLE_STRIP */
				for (int i = 2; i < cookedPiece->vertexDrawOrder.size(); i++){
					if(gu->usRandFloat()>pieceChance)
						continue;

					SS3OVertex * verts = new SS3OVertex[4];

					verts[0] = cookedPiece->vertices[cookedPiece->vertexDrawOrder[i - 2]];
					verts[1] = cookedPiece->vertices[cookedPiece->vertexDrawOrder[i - 1]];
					verts[2] = cookedPiece->vertices[cookedPiece->vertexDrawOrder[i - 1]];
					verts[3] = cookedPiece->vertices[cookedPiece->vertexDrawOrder[i - 0]];

					ph->AddFlyingPiece(unit->model->textureType,
						unit->team,
						pos, speed+gu->usRandVector()*2, verts);
				}
			} else if (cookedPiece->primitiveType == 2){
				/* GL_QUADS */

				for (int i = 0; i < cookedPiece->vertexDrawOrder.size(); i += 4){
					if(gu->usRandFloat()>pieceChance)
						continue;

					SS3OVertex * verts = new SS3OVertex[4];

					verts[0] = cookedPiece->vertices[cookedPiece->vertexDrawOrder[i + 0]];
					verts[1] = cookedPiece->vertices[cookedPiece->vertexDrawOrder[i + 1]];
					verts[2] = cookedPiece->vertices[cookedPiece->vertexDrawOrder[i + 2]];
					verts[3] = cookedPiece->vertices[cookedPiece->vertexDrawOrder[i + 3]];

					ph->AddFlyingPiece(unit->model->textureType,
						unit->team,
						pos, speed+gu->usRandVector()*2, verts);
				}
			}
		}
	}
	else {
		if (pieceData->original != NULL) {
			//logOutput.Print("Exploding %s as %d", script.pieceNames[piece].c_str(), dl);
			new CPieceProjectile(pos, speed, pieceData, newflags,unit,0.5f);
		}
	}
#endif
}

void CCobInstance::PlayUnitSound(int snr, int attr)
{
	int sid = script.sounds[snr];
	//logOutput.Print("Playing %d %d %d", snr, attr, sid);
	sound->PlaySample(sid, unit->pos, attr);
}

void CCobInstance::ShowFlare(int piece)
{
	if (!PieceExists(piece)) {
		GCobEngine.ShowScriptError("Invalid piecenumber for show(flare)");
		return;
	}
#ifndef _CONSOLE
	float3 relpos = GetPiecePos(piece);
	float3 pos=unit->pos + unit->frontdir*relpos.z + unit->updir*relpos.y + unit->rightdir*relpos.x;
	float3 dir=unit->lastMuzzleFlameDir;

	float size=unit->lastMuzzleFlameSize;

	new CMuzzleFlame(pos, unit->speed,dir, size);
#endif
}


int CCobInstance::GetUnitVal(int val, int p1, int p2, int p3, int p4)
{
#ifndef _CONSOLE
	switch(val)
	{
	case ACTIVATION:
		if (unit->activated)
			return 1;
		else
			return 0;
		break;
	case STANDINGMOVEORDERS:
		return unit->moveState;
		break;
	case STANDINGFIREORDERS:
		return unit->fireState;
		break;
	case HEALTH:{
		if (p1 <= 0)
			return (int) ((unit->health/unit->maxHealth)*100.0f);
		CUnit *u = (p1 < MAX_UNITS) ? uh->units[p1] : NULL;
		if (u == NULL)
			return 0;
		else
			return (int) ((u->health/u->maxHealth)*100.0f);
		}
	case INBUILDSTANCE:
		if (unit->inBuildStance)
			return 1;
		else
			return 0;
	case BUSY:
		if (busy)
			return 1;
		else
			return 0;
		break;
	case PIECE_XZ:{
		if (!PieceExists(p1))
			GCobEngine.ShowScriptError("Invalid piecenumber for get piece_xz");
		float3 relPos = GetPiecePos(p1);
		float3 pos = unit->pos + unit->frontdir * relPos.z + unit->updir * relPos.y + unit->rightdir * relPos.x;
		return PACKXZ(pos.x, pos.z);}
	case PIECE_Y:{
		if (!PieceExists(p1))
			GCobEngine.ShowScriptError("Invalid piecenumber for get piece_y");
		float3 relPos = GetPiecePos(p1);
		float3 pos = unit->pos + unit->frontdir * relPos.z + unit->updir * relPos.y + unit->rightdir * relPos.x;
		return (int)(pos.y * COBSCALE);}
	case UNIT_XZ: {
		if (p1 <= 0)
			return PACKXZ(unit->pos.x, unit->pos.z);
		CUnit *u = (p1 < MAX_UNITS) ? uh->units[p1] : NULL;
		if (u == NULL)
			return PACKXZ(0,0);
		else
			return PACKXZ(u->pos.x, u->pos.z);}
	case UNIT_Y: {
		//logOutput.Print("Unit-y %d", p1);
		if (p1 <= 0)
			return (int)(unit->pos.y * COBSCALE);
		CUnit *u = (p1 < MAX_UNITS) ? uh->units[p1] : NULL;
		if (u == NULL)
			return 0;
		else
			return (int)(u->pos.y * COBSCALE);}
	case UNIT_HEIGHT:{
		if (p1 <= 0)
			return (int)(unit->radius * COBSCALE);
		CUnit *u = (p1 < MAX_UNITS) ? uh->units[p1] : NULL;
		if (u == NULL)
			return 0;
		else
			return (int)(u->radius * COBSCALE);}
	case XZ_ATAN:
		return (int)(RAD2TAANG*atan2((float)UNPACKX(p1), (float)UNPACKZ(p1)) + 32768 - unit->heading);
	case XZ_HYPOT:
		return (int)(hypot((float)UNPACKX(p1), (float)UNPACKZ(p1)) * COBSCALE);
	case ATAN:
		return (int)(RAD2TAANG*atan2((float)p1, (float)p2));
	case HYPOT:
		return (int)hypot((float)p1, (float)p2);
	case GROUND_HEIGHT:
		return (int)(ground->GetHeight(UNPACKX(p1), UNPACKZ(p1)) * COBSCALE);
	case GROUND_WATER_HEIGHT:
		return (int)(ground->GetHeight2(UNPACKX(p1), UNPACKZ(p1)) * COBSCALE);
	case BUILD_PERCENT_LEFT:
		return (int)((1 - unit->buildProgress) * 100);
	case YARD_OPEN:
		if (yardOpen)
			return 1;
		else
			return 0;
	case BUGGER_OFF:
		break;
	case ARMORED:
		if (unit->armoredState)
			return 1;
		else
			return 0;
	case VETERAN_LEVEL:
		return (int)(100*unit->experience);
	case CURRENT_SPEED:
		if (unit->moveType)
			return (int)(unit->speed.Length()*COBSCALE);
		return 0;
	case ON_ROAD:
		return 0;
	case IN_WATER:
		return (unit->pos.y < 0.0f) ? 1 : 0;
	case MAX_ID:
		return MAX_UNITS-1;
	case MY_ID:
		return unit->id;
	case UNIT_TEAM:{
		CUnit *u = (p1 >= 0 && p1 < MAX_UNITS) ? uh->units[p1] : NULL;
		return u ? unit->team : 0; }
	case UNIT_ALLIED:{
		CUnit *u = (p1 >= 0 && p1 < MAX_UNITS) ? uh->units[p1] : NULL;
		if (u) return teamHandler->Ally (unit->allyteam, u->allyteam) ? 1 : 0;
		return 0;}
	case UNIT_BUILD_PERCENT_LEFT:{
		CUnit *u = (p1 >= 0 && p1 < MAX_UNITS) ? uh->units[p1] : NULL;
		if (u) return (int)((1 - u->buildProgress) * 100);
		return 0;}
	case MAX_SPEED:
		if(unit->moveType){
			return int(unit->moveType->maxSpeed*COBSCALE);
		}
		break;
	case CLOAKED:
		return !!unit->isCloaked;
	case WANT_CLOAK:
		return !!unit->wantCloak;
	case UPRIGHT:
		return !!unit->upright;
	case POW:
		return int(pow(((float)p1)/COBSCALE,((float)p2)/COBSCALE)*COBSCALE);
	case PRINT:
		logOutput.Print("Value 1: %d, 2: %d, 3: %d, 4: %d", p1, p2, p3, p4);
		break;
	case HEADING: {
		if (p1 <= 0)
			return unit->heading;
		CUnit *u = (p1 < MAX_UNITS) ? uh->units[p1] : NULL;
		if (u == NULL)
			return -1;
		else
			return u->heading;
	}
	case TARGET_ID:
		if (unit->weapons[p1-1]) {
			CWeapon* weapon = unit->weapons[p1-1];
			TargetType tType = weapon->targetType;
			if (tType == Target_Unit)
				return unit->weapons[p1 - 1]->targetUnit->id;
			else if (tType == Target_None)
				return -1;
			else if (tType == Target_Pos)
				return -2;
			else // Target_Intercept
				return -3;
		}
		return -4; // weapon does not exist
	case LAST_ATTACKER_ID:
		return unit->lastAttacker?unit->lastAttacker->id:-1;
	case LOS_RADIUS:
		return unit->realLosRadius;
	case AIR_LOS_RADIUS:
		return unit->realAirLosRadius;
	case RADAR_RADIUS:
		return unit->radarRadius;
	case JAMMER_RADIUS:
		return unit->jammerRadius;
	case SONAR_RADIUS:
		return unit->sonarRadius;
	case SONAR_JAM_RADIUS:
		return unit->sonarJamRadius;
	case SEISMIC_RADIUS:
		return unit->seismicRadius;
	case DO_SEISMIC_PING:
		float pingSize;
		if (p1 == 0) {
			pingSize = unit->seismicSignature;
		} else {
			pingSize = p1;
		}
		unit->DoSeismicPing(pingSize);
		break;
	case CURRENT_FUEL:
		return int(unit->currentFuel * float(COBSCALE));
	case TRANSPORT_ID:
		return unit->transporter?unit->transporter->id:-1;
	case SHIELD_POWER: {
		if (unit->shieldWeapon == NULL) {
			return -1;
		}
		const CPlasmaRepulser* shield = (CPlasmaRepulser*)unit->shieldWeapon;
		return int(shield->curPower * float(COBSCALE));
	}
	case STEALTH: {
		return unit->stealth ? 1 : 0;
	}
	case SONAR_STEALTH: {
		return unit->sonarStealth ? 1 : 0;
	}
	case CRASHING:
		return !!unit->crashing;
	case ALPHA_THRESHOLD: {
		return int(unit->alphaThreshold * 255);
	}
	case COB_ID: {
		if (p1 <= 0) {
			return unit->unitDef->cobID;
		} else {
			const CUnit *u = (p1 < MAX_UNITS) ? uh->units[p1] : NULL;
			return (u == NULL) ? -1 : u->unitDef->cobID;
		}
	}
 	case PLAY_SOUND: {
		if ((p1 < 0) || (p1 >= script.sounds.size())) {
			return 1;
		}
		switch (p3) {	//who hears the sound
			case 0:		//ALOS
				if (!loshandler->InAirLos(unit->pos,gu->myAllyTeam)) { return 0; }
				break;
			case 1:		//LOS
				if (!(unit->losStatus[gu->myAllyTeam] & LOS_INLOS)) { return 0; }
				break;
			case 2:		//ALOS or radar
				if (!(loshandler->InAirLos(unit->pos,gu->myAllyTeam) || unit->losStatus[gu->myAllyTeam] & (LOS_INRADAR))) { return 0; }
				break;
			case 3:		//LOS or radar
				if (!(unit->losStatus[gu->myAllyTeam] & (LOS_INLOS | LOS_INRADAR))) { return 0; }
				break;
			case 4:		//everyone
				break;
			case 5:		//allies
				if (unit->allyteam != gu->myAllyTeam) { return 0; }
				break;
			case 6:		//team
				if (unit->team != gu->myTeam) { return 0; }
				break;
			case 7:		//enemies
				if (unit->allyteam == gu->myAllyTeam) { return 0; }
				break;
		}
		if (p4 == 0) {
			sound->PlaySample(script.sounds[p1], unit->pos, float(p2) / COBSCALE);
		} else {
			sound->PlaySample(script.sounds[p1], float(p2) / COBSCALE);
		}
		return 0;
	}
	case SET_WEAPON_UNIT_TARGET: {
		const int weaponID = p1 - 1;
		const int targetID = p2;
		const bool userTarget = !!p3;
		if ((weaponID < 0) || (weaponID >= unit->weapons.size())) {
			return 0;
		}
		CWeapon* weapon = unit->weapons[weaponID];
		if (weapon == NULL) { return 0; }
		if ((targetID < 0) || (targetID >= MAX_UNITS)) { return 0; }
		CUnit* target = (targetID == 0) ? NULL : uh->units[targetID];
		return weapon->AttackUnit(target, userTarget) ? 1 : 0;
	}
	case SET_WEAPON_GROUND_TARGET: {
		const int weaponID = p1 - 1;
		const float3 pos = float3(float(UNPACKX(p2)),
		                          float(p3) / float(COBSCALE),
		                          float(UNPACKZ(p2)));
		const bool userTarget = !!p4;
		if ((weaponID < 0) || (weaponID >= unit->weapons.size())) {
			return 0;
		}
		CWeapon* weapon = unit->weapons[weaponID];
		if (weapon == NULL) { return 0; }

		return weapon->AttackGround(pos, userTarget) ? 1 : 0;
	}
	case MIN:
		return std::min(p1, p2);
	case MAX:
		return std::max(p1, p2);
	case ABS:
		return abs(p1);
	case FLANK_B_MODE:
		return unit->flankingBonusMode;
	case FLANK_B_DIR:
		switch(p1){
			case 1: return int(unit->flankingBonusDir.x * COBSCALE);
			case 2: return int(unit->flankingBonusDir.y * COBSCALE);
			case 3: return int(unit->flankingBonusDir.z * COBSCALE);
			case 4: unit->flankingBonusDir.x = (p2/(float)COBSCALE); return 0;
			case 5: unit->flankingBonusDir.y = (p2/(float)COBSCALE); return 0;
			case 6: unit->flankingBonusDir.z = (p2/(float)COBSCALE); return 0;
			case 7: unit->flankingBonusDir = float3(p2/(float)COBSCALE, p3/(float)COBSCALE, p4/(float)COBSCALE).Normalize(); return 0;
			default: return(-1);
		}
	case FLANK_B_MOBILITY_ADD:
		return int(unit->flankingBonusMobilityAdd * COBSCALE);
	case FLANK_B_MAX_DAMAGE:
		return int((unit->flankingBonusAvgDamage + unit->flankingBonusDifDamage) * COBSCALE);
	case FLANK_B_MIN_DAMAGE:
		return int((unit->flankingBonusAvgDamage - unit->flankingBonusDifDamage) * COBSCALE);
	case KILL_UNIT: {
		if (p1 >= 0 && p1 < MAX_UNITS) {
			CUnit *u = p1 ? uh->units[p1] : unit;
			if (!u) {
				return 0;
			}
			if (u->beingBuilt) u->KillUnit(false, true, NULL); // no explosions and no corpse for units under construction
			else u->KillUnit(p2!=0, p3!=0, NULL);
			return 1;
		}
		return 0;
	}
	case WEAPON_RELOADSTATE: {
		if (p1 > 0 && p1 <= unit->weapons.size()) {
			return unit->weapons[p1-1]->reloadStatus;
		}
		else if (p1 < 0 && p1 >= 0 - unit->weapons.size()) {
			int old = unit->weapons[-p1-1]->reloadStatus;
			unit->weapons[-p1-1]->reloadStatus = p2;
			return old;
		}
		else {
			return -1;
		}
	}
	case WEAPON_RELOADTIME: {
		if (p1 > 0 && p1 <= unit->weapons.size()) {
			return unit->weapons[p1-1]->reloadTime;
		}
		else if (p1 < 0 && p1 >= 0 - unit->weapons.size()) {
			int old = unit->weapons[-p1-1]->reloadTime;
			unit->weapons[-p1-1]->reloadTime = p2;
			return old;
		}
		else {
			return -1;
		}
	}
	case WEAPON_ACCURACY: {
		if (p1 > 0 && p1 <= unit->weapons.size()) {
			return int(unit->weapons[p1-1]->accuracy * COBSCALE);
		}
		else if (p1 < 0 && p1 >= 0 - unit->weapons.size()) {
			int old = int(unit->weapons[-p1-1]->accuracy * COBSCALE);
			unit->weapons[-p1-1]->accuracy = float(p2) / COBSCALE;
			return old;
		}
		else {
			return -1;
		}
	}
	case WEAPON_SPRAY: {
		if (p1 > 0 && p1 <= unit->weapons.size()) {
			return int(unit->weapons[p1-1]->sprayAngle * COBSCALE);
		}
		else if (p1 < 0 && p1 >= 0 - unit->weapons.size()) {
			int old = int(unit->weapons[-p1-1]->sprayAngle * COBSCALE);
			unit->weapons[-p1-1]->sprayAngle = float(p2) / COBSCALE;
			return old;
		}
		else {
			return -1;
		}
	}
	case WEAPON_RANGE: {
		if (p1 > 0 && p1 <= unit->weapons.size()) {
			return int(unit->weapons[p1-1]->range * COBSCALE);
		}
		else if (p1 < 0 && p1 >= 0 - unit->weapons.size()) {
			int old = int(unit->weapons[-p1-1]->range * COBSCALE);
			unit->weapons[-p1-1]->range = float(p2) / COBSCALE;
			return old;
		}
		else {
			return -1;
		}
	}
	case WEAPON_PROJECTILE_SPEED: {
		if (p1 > 0 && p1 <= unit->weapons.size()) {
			return int(unit->weapons[p1-1]->projectileSpeed * COBSCALE);
		}
		else if (p1 < 0 && p1 >= 0 - unit->weapons.size()) {
			int old = int(unit->weapons[-p1-1]->projectileSpeed * COBSCALE);
			unit->weapons[-p1-1]->projectileSpeed = float(p2) / COBSCALE;
			return old;
		}
		else {
			return -1;
		}
	}
	case GAME_FRAME: {
		return gs->frameNum;
	}
	default:
		if ((val >= GLOBAL_VAR_START) && (val <= GLOBAL_VAR_END)) {
			return globalVars[val - GLOBAL_VAR_START];
		}
		else if ((val >= TEAM_VAR_START) && (val <= TEAM_VAR_END)) {
			return teamVars[unit->team][val - TEAM_VAR_START];
		}
		else if ((val >= ALLY_VAR_START) && (val <= ALLY_VAR_END)) {
			return allyVars[unit->allyteam][val - ALLY_VAR_START];
		}
		else if ((val >= UNIT_VAR_START) && (val <= UNIT_VAR_END)) {
			const int varID = val - UNIT_VAR_START;
			if (p1 == 0) {
				return unitVars[varID];
			}
			else if (p1 > 0) {
				// get the unit var for another unit
				const CUnit *u = (p1 < MAX_UNITS) ? uh->units[p1] : NULL;
				return (u == NULL) ? 0 : u->cob->unitVars[varID];
			}
			else {
				// set the unit var for another unit
				p1 = -p1;
				const CUnit *u = (p1 < MAX_UNITS) ? uh->units[p1] : NULL;
				if (u != NULL) {
					u->cob->unitVars[varID] = p2;
					return 1;
				}
				return 0;
			}
		}
		else {
			logOutput.Print("CobError: Unknown get constant %d  (params = %d %d %d %d)",
			                val, p1, p2, p3, p4);
		}
	}
#endif

	return 0;
}

void CCobInstance::SetUnitVal(int val, int param)
{
#ifndef _CONSOLE
	switch(val) {
		case ACTIVATION: {
			if(unit->unitDef->onoffable) {
				Command c;
				c.id = CMD_ONOFF;
				c.params.push_back(param == 0 ? 0 : 1);
				unit->commandAI->GiveCommand(c);
			}
			else {
				if(param == 0) {
					unit->Deactivate();
				}
				else {
					unit->Activate();
				}
			}
			break;
		}
		case STANDINGMOVEORDERS: {
			if (param >= 0 && param <= 2) {
				Command c;
				c.id = CMD_MOVE_STATE;
				c.params.push_back(param);
				unit->commandAI->GiveCommand(c);
			}
			break;
		}
		case STANDINGFIREORDERS: {
			if (param >= 0 && param <= 2) {
				Command c;
				c.id = CMD_FIRE_STATE;
				c.params.push_back(param);
				unit->commandAI->GiveCommand(c);
			}
			break;
		}
		case HEALTH: {
			break;
		}
		case INBUILDSTANCE: {
			//logOutput.Print("buildstance %d", param);
			unit->inBuildStance = (param != 0);
			break;
		}
		case BUSY: {
			busy = (param != 0);
			break;
		}
		case PIECE_XZ: {
			break;
		}
		case PIECE_Y: {
			break;
		}
		case UNIT_XZ: {
			break;
		}
		case UNIT_Y: {
			break;
		}
		case UNIT_HEIGHT: {
			break;
		}
		case XZ_ATAN: {
			break;
		}
		case XZ_HYPOT: {
			break;
		}
		case ATAN: {
			break;
		}
		case HYPOT: {
			break;
		}
		case GROUND_HEIGHT: {
			break;
		}
		case GROUND_WATER_HEIGHT: {
			break;
		}
		case BUILD_PERCENT_LEFT: {
			break;
		}
		case YARD_OPEN: {
			if (unit->yardMap != 0x0) {
				// note: if this unit is a factory, engine-controlled
				// OpenYard() and CloseYard() calls can interfere with
				// the yardOpen state (they probably should be removed
				// at some point)
				if (param == 0) {
					if (groundBlockingObjectMap->CanCloseYard(unit)) {
						groundBlockingObjectMap->CloseBlockingYard(unit, unit->yardMap);
						yardOpen = false;
					}
				} else {
					groundBlockingObjectMap->OpenBlockingYard(unit, unit->yardMap);
					yardOpen = true;
				}
			}
			break;
		}
		case BUGGER_OFF: {
			if (param != 0) {
				helper->BuggerOff(unit->pos + unit->frontdir * unit->radius, unit->radius * 1.5f);
			}
			break;
		}
		case ARMORED: {
			if (param) {
				unit->curArmorMultiple = unit->armoredMultiple;
			} else {
				unit->curArmorMultiple = 1;
			}
			unit->armoredState = (param != 0);
			break;
		}
		case VETERAN_LEVEL: {
			unit->experience = param * 0.01f;
			break;
		}
		case MAX_SPEED: {
			if (unit->moveType && param > 0) {
				// find the first CMD_SET_WANTED_MAX_SPEED and modify it if need be
				for (CCommandQueue::iterator it = unit->commandAI->commandQue.begin();
						it != unit->commandAI->commandQue.end(); ++it) {
					Command &c = *it;
					if (c.id == CMD_SET_WANTED_MAX_SPEED && c.params[0] == unit->maxSpeed) {
						c.params[0] = param/(float)COBSCALE;
						break;
					}
				}
				unit->moveType->SetMaxSpeed(param/(float)COBSCALE);
				unit->maxSpeed = param/(float)COBSCALE;
			}
			break;
		}
		case CLOAKED: {
			unit->wantCloak = !!param;
			break;
		}
		case WANT_CLOAK: {
			unit->wantCloak = !!param;
			break;
		}
		case UPRIGHT: {
			unit->upright = !!param;
			break;
		}
		case HEADING: {
			unit->heading = param % COBSCALE;
			unit->SetDirectionFromHeading();
			break;
		}
		case LOS_RADIUS: {
			unit->ChangeLos(param, unit->realAirLosRadius);
			unit->realLosRadius = param;
			break;
		}
		case AIR_LOS_RADIUS: {
			unit->ChangeLos(unit->realLosRadius, param);
			unit->realAirLosRadius = param;
			break;
		}
		case RADAR_RADIUS: {
			unit->ChangeSensorRadius(&unit->radarRadius, param);
			break;
		}
		case JAMMER_RADIUS: {
			unit->ChangeSensorRadius(&unit->jammerRadius, param);
			break;
		}
		case SONAR_RADIUS: {
			unit->ChangeSensorRadius(&unit->sonarRadius, param);
			break;
		}
		case SONAR_JAM_RADIUS: {
			unit->ChangeSensorRadius(&unit->sonarJamRadius, param);
			break;
		}
		case SEISMIC_RADIUS: {
			unit->ChangeSensorRadius(&unit->seismicRadius, param);
			break;
		}
		case CURRENT_FUEL: {
			unit->currentFuel = param / (float) COBSCALE;
			break;
		}
		case SHIELD_POWER: {
			if (unit->shieldWeapon != NULL) {
				CPlasmaRepulser* shield = (CPlasmaRepulser*)unit->shieldWeapon;
				shield->curPower = std::max(0.0f, float(param) / float(COBSCALE));
			}
			break;
		}
		case STEALTH: {
			unit->stealth = !!param;
			break;
		}
		case SONAR_STEALTH: {
			unit->sonarStealth = !!param;
			break;
		}
		case CRASHING: {
			if(dynamic_cast<CAirMoveType*>(unit->moveType)){
				if(!!param){
					((CAirMoveType*)unit->moveType)->SetState(AAirMoveType::AIRCRAFT_CRASHING);
				} else {
					unit->crashing=false;
					((CAirMoveType*)unit->moveType)->aircraftState=AAirMoveType::AIRCRAFT_TAKEOFF;
					((CAirMoveType*)unit->moveType)->SetState(AAirMoveType::AIRCRAFT_FLYING);
				}
			}
			break;
		}
		case CHANGE_TARGET: {
			unit->weapons[param - 1]->avoidTarget = true;
			break;
		}
		case ALPHA_THRESHOLD: {
			unit->alphaThreshold = float(param) / 255.0f;
			break;
		}
		case CEG_DAMAGE: {
			unit->cegDamage = param;
			break;
		}
		case FLANK_B_MODE:
			unit->flankingBonusMode = param;
			break;
		case FLANK_B_MOBILITY_ADD:
			unit->flankingBonusMobilityAdd = (param / (float)COBSCALE);
			break;
		case FLANK_B_MAX_DAMAGE: {
			float mindamage = unit->flankingBonusAvgDamage - unit->flankingBonusDifDamage;
			unit->flankingBonusAvgDamage = (param / (float)COBSCALE + mindamage)*0.5f;
			unit->flankingBonusDifDamage = (param / (float)COBSCALE - mindamage)*0.5f;
			break;
		 }
		case FLANK_B_MIN_DAMAGE: {
			float maxdamage = unit->flankingBonusAvgDamage + unit->flankingBonusDifDamage;
			unit->flankingBonusAvgDamage = (maxdamage + param / (float)COBSCALE)*0.5f;
			unit->flankingBonusDifDamage = (maxdamage - param / (float)COBSCALE)*0.5f;
			break;
		}
		default: {
			if ((val >= GLOBAL_VAR_START) && (val <= GLOBAL_VAR_END)) {
				globalVars[val - GLOBAL_VAR_START] = param;
			}
			else if ((val >= TEAM_VAR_START) && (val <= TEAM_VAR_END)) {
				teamVars[unit->team][val - TEAM_VAR_START] = param;
			}
			else if ((val >= ALLY_VAR_START) && (val <= ALLY_VAR_END)) {
				allyVars[unit->allyteam][val - ALLY_VAR_START] = param;
			}
			else if ((val >= UNIT_VAR_START) && (val <= UNIT_VAR_END)) {
				unitVars[val - UNIT_VAR_START] = param;
			}
			else {
				logOutput.Print("CobError: Unknown set constant %d", val);
			}
		}
	}
#endif
}

bool CCobInstance::HasScriptFunction(int id)
{
	return (script.scriptIndex[id] >= 0);
}

void CCobInstance::MoveSmooth(int piece, int axis, int destination, int delta, int deltaTime)
{
	if (!PieceExists(piece)) {
		GCobEngine.ShowScriptError("Invalid piecenumber");
		return;
	}

	//Make sure we do not overwrite animations of non-interpolated origin
	AnimInfo *ai = FindAnim(AMove, piece, axis);
	if (ai) {
		if (!ai->interpolated) {
			//logOutput.Print("Anim move overwrite");
			MoveNow(piece, axis, destination);
			return;
		}
	}

	float cur = pieces[piece]->pos[axis] - pieces[piece]->original->offset[axis];
	if (axis==0) {
		cur = -cur;
	}
	int dist = abs(destination - (int)(cur / CORDDIV));
	int timeFactor = (1000 * 1000) / (deltaTime * deltaTime);
	int speed = (dist * timeFactor) / delta;

	//logOutput.Print("SmoothMove %d, %d got %d %d", piece, (int)(cur / CORDDIV), destination, speed);

	Move(piece, axis, speed, destination, true);
}

void CCobInstance::TurnSmooth(int piece, int axis, int destination, int delta, int deltaTime)
{
	if (!PieceExists(piece)) {
		GCobEngine.ShowScriptError("Invalid piecenumber");
		return;
	}

	AnimInfo *ai = FindAnim(ATurn, piece, axis);
	if (ai) {
		if (!ai->interpolated) {
			//logOutput.Print("Anim turn overwrite");
			TurnNow(piece, axis, destination);
			return;
		}
	}

	float cur = pieces[piece]->rot[axis];
	short int dist = abs(destination - (short int)(cur * RAD2TAANG));
	int timeFactor = (1000 * 1000) / (deltaTime * deltaTime);
	int speed = (dist * timeFactor) / delta;

	//logOutput.Print("Turnx %d:%d cur %d got %d %d dist %d", piece, axis, cur, destination, speed, dist);

	Turn(piece, axis, speed, destination, true);
}


bool CCobInstance::FunctionExist(int id)
{
	if(script.scriptIndex[id]==-1)
		return false;
	return true;
}


int CCobInstance::GetFunctionId(const string& funcName) const
{
	return script.getFunctionId(funcName);
}<|MERGE_RESOLUTION|>--- conflicted
+++ resolved
@@ -608,11 +608,7 @@
 				return; // no animation needed, the piece already points in the wanted angle
 		}
 
-<<<<<<< HEAD
-		ai = SAFE_NEW struct AnimInfo;
-=======
 		ai = new struct AnimInfo;
->>>>>>> 7943d188
 		ai->type = type;
 		ai->piece = piece;
 		ai->axis = axis;
@@ -1010,11 +1006,7 @@
 
                     // FIXME: this is a memory leak
                     // a comment in FlyingPiece says it deletes, but mmgr says otherwise
-<<<<<<< HEAD
-					SS3OVertex * verts = SAFE_NEW SS3OVertex[4];
-=======
 					SS3OVertex * verts = new SS3OVertex[4];
->>>>>>> 7943d188
 
 					verts[0] = cookedPiece->vertices[cookedPiece->vertexDrawOrder[i + 0]];
 					verts[1] = cookedPiece->vertices[cookedPiece->vertexDrawOrder[i + 1]];
