--- conflicted
+++ resolved
@@ -421,11 +421,8 @@
 			const float fz = c * sinp - z;
 			lastDist = dist;
 			dist = sqrt(fx * fx + fy * fy + fz * fz);
-<<<<<<< HEAD
-			if (math::fabsf(dist - lastDist) < THRESHOLD)
-=======
+
 			if (math::fabsf(dist - lastDist) < THRESHOLD * dist)
->>>>>>> 124665aa
 				break;
 		}
 
