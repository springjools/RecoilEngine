--- conflicted
+++ resolved
@@ -1943,14 +1943,9 @@
 	ShowPathTraversabilityActionExecutor() : IUnsyncedActionExecutor("ShowPathTraversability",
 			"Enable rendering of the path traversability-map overlay") {}
 
-<<<<<<< HEAD
-	void Execute(const UnsyncedAction& action) const {
+	bool Execute(const UnsyncedAction& action) const {
 		readmap->GetGroundDrawer()->TogglePathTexture(CBaseGroundDrawer::drawPathTraversability);
-=======
-	bool Execute(const UnsyncedAction& action) const {
-		readmap->GetGroundDrawer()->TogglePathTraversabilityTexture();
-		return true;
->>>>>>> 2d09c620
+		return true;
 	}
 };
 
@@ -1959,14 +1954,9 @@
 	ShowPathHeatActionExecutor() : IUnsyncedActionExecutor("ShowPathHeat",
 			"Enable/Disable rendering of the path heat-map overlay", true) {}
 
-<<<<<<< HEAD
-	void Execute(const UnsyncedAction& action) const {
+	bool Execute(const UnsyncedAction& action) const {
 		readmap->GetGroundDrawer()->TogglePathTexture(CBaseGroundDrawer::drawPathHeat);
-=======
-	bool Execute(const UnsyncedAction& action) const {
-		readmap->GetGroundDrawer()->TogglePathHeatTexture();
-		return true;
->>>>>>> 2d09c620
+		return true;
 	}
 };
 
@@ -1975,7 +1965,7 @@
 	ShowPathFlowActionExecutor() : IUnsyncedActionExecutor("ShowPathFlow",
 			"Enable/Disable rendering of the path flow-map overlay", true) {}
 
-	void Execute(const UnsyncedAction& action) const {
+	bool Execute(const UnsyncedAction& action) const {
 		readmap->GetGroundDrawer()->TogglePathTexture(CBaseGroundDrawer::drawPathFlow);
 	}
 };
@@ -1985,14 +1975,9 @@
 	ShowPathCostActionExecutor() : IUnsyncedActionExecutor("ShowPathCost",
 			"Enable rendering of the path cost-map overlay", true) {}
 
-<<<<<<< HEAD
-	void Execute(const UnsyncedAction& action) const {
+	bool Execute(const UnsyncedAction& action) const {
 		readmap->GetGroundDrawer()->TogglePathTexture(CBaseGroundDrawer::drawPathCost);
-=======
-	bool Execute(const UnsyncedAction& action) const {
-		readmap->GetGroundDrawer()->TogglePathCostTexture();
-		return true;
->>>>>>> 2d09c620
+		return true;
 	}
 };
 
