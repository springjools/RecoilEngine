--- conflicted
+++ resolved
@@ -89,11 +89,7 @@
 	if (group)
 		logOutput.Print("Group%i: %s", group->id, text);
 	else
-<<<<<<< HEAD
 		logOutput.Print("SkirmishAI%i: %s", team, text);
-=======
-		logOutput.Print("GlobalAI%i: %s", team, text);
->>>>>>> 7943d188
 }
 
 void CAICallback::SetLastMsgPos(float3 pos)
@@ -721,12 +717,8 @@
 			ui != uh->activeUnits.end(); ++ui) {
 		CUnit* u = *ui;
 
-<<<<<<< HEAD
 		if (!teamHandler->Ally(u->allyteam, teamHandler->AllyTeam(team))
 				&& (u->losStatus[teamHandler->AllyTeam(team)] & (LOS_INLOS | LOS_INRADAR))) {
-=======
-		if (!teamHandler->Ally(u->allyteam, teamHandler->AllyTeam(team)) && (u->losStatus[teamHandler->AllyTeam(team)] & (LOS_INLOS | LOS_INRADAR))) {
->>>>>>> 7943d188
 			if (!IsUnitNeutral(u->id)) {
 				unitIds[a++] = u->id;
 				if (a >= unitIds_max) {
@@ -750,12 +742,8 @@
 	for (ui = unit.begin(); ui != unit.end(); ++ui) {
 		CUnit* u = *ui;
 
-<<<<<<< HEAD
 		if (!teamHandler->Ally(u->allyteam, teamHandler->AllyTeam(team))
 				&& (u->losStatus[teamHandler->AllyTeam(team)] & LOS_INLOS)) {
-=======
-		if (!teamHandler->Ally(u->allyteam, teamHandler->AllyTeam(team)) && (u->losStatus[teamHandler->AllyTeam(team)] & LOS_INLOS)) {
->>>>>>> 7943d188
 			if (!IsUnitNeutral(u->id)) {
 				unitIds[a++] = u->id;
 				if (a >= unitIds_max) {
@@ -1581,11 +1569,8 @@
 	// check if the allyteam of the player running
 	// the AI lib matches the AI's actual allyteam
 	if (gu->myAllyTeam == teamHandler->AllyTeam(team)) {
-<<<<<<< HEAD
-		for (CUnitSet::iterator ui = selectedUnits.selectedUnits.begin(); ui != selectedUnits.selectedUnits.end(); ++ui) {
-=======
-		for (CUnitSet::iterator ui = selectedUnits.selectedUnits.begin(); ui != selectedUnits.selectedUnits.end(); ++ui)
->>>>>>> 7943d188
+		for (CUnitSet::iterator ui = selectedUnits.selectedUnits.begin();
+				ui != selectedUnits.selectedUnits.end(); ++ui) {
 			unitIds[a++] = (*ui)->id;
 			if (a >= unitIds_max) {
 				break;
